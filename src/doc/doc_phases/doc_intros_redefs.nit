--- conflicted
+++ resolved
@@ -55,22 +55,13 @@
 
 	# TODO this should move to MEntity?
 	private fun build_mmodule_list(v: IntroRedefListPhase, doc: DocModel, mmodule: MModule) do
-<<<<<<< HEAD
 		var section = new TabbedGroup("{mentity.nitdoc_id}.intros_redefs")
 		section.toc_title = "Intros / Redefs"
 		var group = new PanelGroup("list.group", "List")
-		var intros = mmodule.intro_mclassdefs(v.ctx.min_visibility).to_a
+		var intros = mmodule.collect_intro_mclassdefs(v.ctx.min_visibility).to_a
 		doc.mainmodule.linearize_mclassdefs(intros)
 		group.add_child new MEntitiesListArticle("{mentity.nitdoc_id}.intros", "Introduces", intros)
-		var redefs = mmodule.redef_mclassdefs(v.ctx.min_visibility).to_a
-=======
-		var section = new IntrosRedefsSection(mentity)
-		var group = new PanelGroup("List")
-		var intros = mmodule.collect_intro_mclassdefs(v.ctx.min_visibility).to_a
-		doc.mainmodule.linearize_mclassdefs(intros)
-		group.add_child new IntrosRedefsListArticle(mentity, "Introduces", intros)
 		var redefs = mmodule.collect_redef_mclassdefs(v.ctx.min_visibility).to_a
->>>>>>> e5201446
 		doc.mainmodule.linearize_mclassdefs(redefs)
 		group.add_child new MEntitiesListArticle("{mentity.nitdoc_id}.redefs", "Redefines", redefs)
 		section.add_child group
