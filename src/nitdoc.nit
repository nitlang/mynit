# This file is part of NIT ( http://www.nitlanguage.org ).
#
# Licensed under the Apache License, Version 2.0 (the "License");
# you may not use this file except in compliance with the License.
# You may obtain a copy of the License at
#
# http://www.apache.org/licenses/LICENSE-2.0
#
# Unless required by applicable law or agreed to in writing, software
# distributed under the License is distributed on an "AS IS" BASIS,
# WITHOUT WARRANTIES OR CONDITIONS OF ANY KIND, either express or implied.
# See the License for the specific language governing permissions and
# limitations under the License.

# Documentation generator for the nit language.
# Generate API documentation in HTML format from nit source code.
module nitdoc

import model_utils
import modelize_property
import markdown
import doc_template

# The NitdocContext contains all the knowledge used for doc generation
class NitdocContext

	private var toolcontext = new ToolContext
	private var mbuilder: ModelBuilder
	private var mainmodule: MModule
	private var output_dir: String
	private var min_visibility: MVisibility

	private var opt_dir = new OptionString("output directory", "-d", "--dir")
	private var opt_source = new OptionString("link for source (%f for filename, %l for first line, %L for last line)", "--source")
	private var opt_sharedir = new OptionString("directory containing nitdoc assets", "--sharedir")
	private var opt_shareurl = new OptionString("use shareurl instead of copy shared files", "--shareurl")
	private var opt_nodot = new OptionBool("do not generate graphes with graphviz", "--no-dot")
	private var opt_private = new OptionBool("also generate private API", "--private")

	private var opt_custom_title = new OptionString("custom title for homepage", "--custom-title")
	private var opt_custom_menu = new OptionString("custom items added in top menu (each item must be enclosed in 'li' tags)", "--custom-menu-items")
	private var opt_custom_intro = new OptionString("custom intro text for homepage", "--custom-overview-text")
	private var opt_custom_footer = new OptionString("custom footer text", "--custom-footer-text")

	private var opt_github_upstream = new OptionString("Git branch where edited commits will be pulled into (ex: user:repo:branch)", "--github-upstream")
	private var opt_github_base_sha1 = new OptionString("Git sha1 of base commit used to create pull request", "--github-base-sha1")
	private var opt_github_gitdir = new OptionString("Git working directory used to resolve path name (ex: /home/me/myproject/)", "--github-gitdir")

	private var opt_piwik_tracker = new OptionString("Piwik tracker URL (ex: nitlanguage.org/piwik/)", "--piwik-tracker")
	private var opt_piwik_site_id = new OptionString("Piwik site ID", "--piwik-site-id")

	init do
		var opts = toolcontext.option_context
		opts.add_option(opt_dir, opt_source, opt_sharedir, opt_shareurl, opt_nodot, opt_private)
		opts.add_option(opt_custom_title, opt_custom_footer, opt_custom_intro, opt_custom_menu)
		opts.add_option(opt_github_upstream, opt_github_base_sha1, opt_github_gitdir)
		opts.add_option(opt_piwik_tracker, opt_piwik_site_id)

		var tpl = new Template
		tpl.add "Usage: nitdoc [OPTION]... <file.nit>...\n"
		tpl.add "Generates HTML pages of API documentation from Nit source files."
		toolcontext.tooldescription = tpl.write_to_string
		toolcontext.process_options(args)

		self.process_options
		self.parse(toolcontext.option_context.rest)
	end

	private fun process_options do
		if opt_private.value then
			min_visibility = none_visibility
		else
			min_visibility = protected_visibility
		end
		var gh_upstream = opt_github_upstream.value
		var gh_base_sha = opt_github_base_sha1.value
		var gh_gitdir = opt_github_gitdir.value
		if not gh_upstream == null or not gh_base_sha == null or not gh_gitdir == null then
			if gh_upstream == null or gh_base_sha == null or gh_gitdir == null then
				print "Error: Options {opt_github_upstream.names.first}, {opt_github_base_sha1.names.first} and {opt_github_gitdir.names.first} are required to enable the GitHub plugin"
				abort
			end
		end
	end

	private fun parse(arguments: Array[String]) do
		var model = new Model
		mbuilder = new ModelBuilder(model, toolcontext)
		var mmodules = mbuilder.parse(arguments)
		if mmodules.is_empty then return
		mbuilder.run_phases
		if mmodules.length == 1 then
			mainmodule = mmodules.first
		else
			mainmodule = new MModule(model, null, "<main>", new Location(null, 0, 0, 0, 0))
			mainmodule.set_imported_mmodules(mmodules)
		end
	end

	private fun generate_nitdoc do
		init_output_dir
		overview
		search
		modules
		classes
		quicksearch_list
	end

	private fun init_output_dir do
		# location output dir
		var output_dir = opt_dir.value
		if output_dir == null then
			output_dir = "doc"
		end
		self.output_dir = output_dir
		# create destination dir if it's necessary
		if not output_dir.file_exists then output_dir.mkdir
		# locate share dir
		var sharedir = opt_sharedir.value
		if sharedir == null then
			var dir = toolcontext.nit_dir
			if dir == null then
				print "Error: Cannot locate nitdoc share files. Uses --sharedir or envvar NIT_DIR"
				abort
			end
			sharedir = "{dir}/share/nitdoc"
			if not sharedir.file_exists then
				print "Error: Cannot locate nitdoc share files. Uses --sharedir or envvar NIT_DIR"
				abort
			end
		end
		# copy shared files
		if opt_shareurl.value == null then
			sys.system("cp -r {sharedir.to_s}/* {output_dir.to_s}/")
		else
			sys.system("cp -r {sharedir.to_s}/resources/ {output_dir.to_s}/resources/")
		end

	end

	private fun overview do
		var overviewpage = new NitdocOverview(self)
		overviewpage.render.write_to_file("{output_dir.to_s}/index.html")
	end

	private fun search do
		var searchpage = new NitdocSearch(self)
		searchpage.render.write_to_file("{output_dir.to_s}/search.html")
	end

	private fun modules do
		for mmodule in mbuilder.model.mmodules do
			if mmodule.name == "<main>" then continue
			var modulepage = new NitdocModule(mmodule, self)
			modulepage.render.write_to_file("{output_dir.to_s}/{mmodule.nitdoc_url}")
		end
	end

	private fun classes do
		for mclass in mbuilder.model.mclasses do
			var classpage = new NitdocClass(mclass, self)
			classpage.render.write_to_file("{output_dir.to_s}/{mclass.nitdoc_url}")
		end
	end

	private fun quicksearch_list do
		var quicksearch = new QuickSearch(self)
		quicksearch.render.write_to_file("{output_dir.to_s}/quicksearch-list.js")
	end
end

# Nitdoc QuickSearch list generator
#
# Create a JSON object containing links to:
#  * modules
#  * mclasses
#  * mpropdefs
# All entities are grouped by name to make the research easier.
class QuickSearch

	private var mmodules = new HashSet[MModule]
	private var mclasses = new HashSet[MClass]
	private var mpropdefs = new HashMap[String, Set[MPropDef]]

	init(ctx: NitdocContext) do
		for mmodule in ctx.mbuilder.model.mmodules do
			if mmodule.name == "<main>" then continue
			mmodules.add mmodule
		end
		for mclass in ctx.mbuilder.model.mclasses do
			if mclass.visibility < ctx.min_visibility then continue
			mclasses.add mclass
		end
		for mproperty in ctx.mbuilder.model.mproperties do
			if mproperty.visibility < ctx.min_visibility then continue
			if mproperty isa MAttribute then continue
			if not mpropdefs.has_key(mproperty.name) then
				mpropdefs[mproperty.name] = new HashSet[MPropDef]
			end
			mpropdefs[mproperty.name].add_all(mproperty.mpropdefs)
		end
	end

	fun render: Template do
		var tpl = new Template
		tpl.add "var nitdocQuickSearchRawList=\{ "
		for mmodule in mmodules do
			tpl.add "\"{mmodule.name}\":["
			tpl.add "\{txt:\"{mmodule.full_name}\",url:\"{mmodule.nitdoc_url}\"\},"
			tpl.add "],"
		end
		for mclass in mclasses do
			var full_name = mclass.intro.mmodule.full_name
			tpl.add "\"{mclass.name}\":["
			tpl.add "\{txt:\"{full_name}\",url:\"{mclass.nitdoc_url}\"\},"
			tpl.add "],"
		end
		for mproperty, mprops in mpropdefs do
			tpl.add "\"{mproperty}\":["
			for mpropdef in mprops do
				var full_name = mpropdef.mclassdef.mclass.full_name
				tpl.add "\{txt:\"{full_name}\",url:\"{mpropdef.nitdoc_url}\"\},"
			end
			tpl.add "],"
		end
		tpl.add " \};"
		return tpl
	end
end

# Nitdoc base page
# Define page structure and properties
abstract class NitdocPage

	private var ctx: NitdocContext
	private var shareurl = "."

	init(ctx: NitdocContext) do
		self.ctx = ctx
		if ctx.opt_shareurl.value != null then shareurl = ctx.opt_shareurl.value.as(not null)
	end

	# Render the page as a html template
	fun render: Template do
		var tpl = new TplNitdocPage
		tpl.head = tpl_head
		tpl.topmenu = tpl_topmenu
		tpl.sidebar = tpl_sidebar
		tpl.content = tpl_content
		tpl.footer = tpl_footer

		tpl.body_attrs.add(new TagAttribute("data-bootstrap-share", shareurl))
		if ctx.opt_github_upstream.value != null and ctx.opt_github_base_sha1.value != null then
			tpl.body_attrs.add(new TagAttribute("data-github-upstream", ctx.opt_github_upstream.value))
			tpl.body_attrs.add(new TagAttribute("data-github-base-sha1", ctx.opt_github_base_sha1.value))
		end
		var requirejs = new TplScript
		requirejs.attrs.add(new TagAttribute("data-main", "{shareurl}/js/nitdoc"))
		requirejs.attrs.add(new TagAttribute("src", "{shareurl}/js/lib/require.js"))
		tpl.scripts.add requirejs

		# piwik tracking
		var tracker_url = ctx.opt_piwik_tracker.value
		var site_id = ctx.opt_piwik_site_id.value
		if tracker_url != null and site_id != null then
			tpl.scripts.add new TplPiwikScript(tracker_url, site_id)
		end
		return tpl
	end

	# Page title string
	fun tpl_title: String do
		if ctx.opt_custom_title.value != null then
			return ctx.opt_custom_title.value.to_s
		else
			return "Nitdoc"
		end
	end

	# Page <head> template
	fun tpl_head: TplHead do return new TplHead(tpl_title, shareurl)

	# Top menu template
	fun tpl_topmenu: TplTopMenu do
		var topmenu = new TplTopMenu
		var custom_elt = ctx.opt_custom_menu.value
		if custom_elt != null then topmenu.add_raw(custom_elt)
		return topmenu
	end

	# Page sidebar template
	# return null if no sidebar for this page
	fun tpl_sidebar: nullable TplSidebar do return null

	# Page content template
	fun tpl_content: Template is abstract

	# Page footer template
	# return null if no footer for this page
	fun tpl_footer: nullable TplFooter do
		if ctx.opt_custom_footer.value != null then
			return new TplFooter(ctx.opt_custom_footer.value.to_s)
		end
		return null
	end

	# Clickable graphviz image using dot format
	# return null if no graph for this page
	fun tpl_graph(dot: FlatBuffer, name: String, alt: String): nullable TplGraph do
		if ctx.opt_nodot.value then return null
		var output_dir = ctx.output_dir
		var file = new OFStream.open("{output_dir}/{name}.dot")
		file.write(dot)
		file.close
		sys.system("\{ test -f {output_dir}/{name}.png && test -f {output_dir}/{name}.s.dot && diff {output_dir}/{name}.dot {output_dir}/{name}.s.dot >/dev/null 2>&1 ; \} || \{ cp {output_dir}/{name}.dot {output_dir}/{name}.s.dot && dot -Tpng -o{output_dir}/{name}.png -Tcmapx -o{output_dir}/{name}.map {output_dir}/{name}.s.dot ; \}")
		var fmap = new IFStream.open("{output_dir}/{name}.map")
		var map = fmap.read_all
		fmap.close
		return new TplGraph(name, alt, map)
	end

	# A (source) link template for a given location
	fun tpl_showsource(location: nullable Location): nullable String
	do
		if location == null then return null
		var source = ctx.opt_source.value
		if source == null then return "({location.file.filename.simplify_path})"
		# THIS IS JUST UGLY ! (but there is no replace yet)
		var x = source.split_with("%f")
		source = x.join(location.file.filename.simplify_path)
		x = source.split_with("%l")
		source = x.join(location.line_start.to_s)
		x = source.split_with("%L")
		source = x.join(location.line_end.to_s)
		source = source.simplify_path
		return " (<a target='_blank' title='Show source' href=\"{source.to_s}\">source</a>)"
	end

	# MClassDef description template
	fun tpl_mclassdef_article(mclassdef: MClassDef): TplArticle do
		var article = mclassdef.tpl_article
		article.content = new Template
		if not mclassdef.is_intro then
			# add intro synopsys
			var intro = mclassdef.mclass.intro
			var location = intro.location
			var sourcelink = tpl_showsource(location)
			var intro_def = intro.tpl_short_definition
			intro_def.location = sourcelink
			intro_def.github_area = tpl_github(intro.full_namespace, intro.mdoc, location)
			article.content.add intro_def
		end
		# add mclassdef full description
		var location = mclassdef.location
		var sourcelink = tpl_showsource(location)
		var prop_def = mclassdef.tpl_definition
		prop_def.location = sourcelink
		prop_def.github_area = tpl_github(mclassdef.full_namespace, mclassdef.mdoc, location)
		article.content.add prop_def
		return article
	end

	# MPropDef description template
	fun tpl_mpropdef_article(mpropdef: MPropDef): TplArticle do
		var article = mpropdef.tpl_article
		article.content = new Template
		if not mpropdef.is_intro then
			# add intro synopsys
			var intro = mpropdef.mproperty.intro
			var location = intro.location
			var sourcelink = tpl_showsource(location)
			var intro_def = intro.tpl_short_definition
			intro_def.location = sourcelink
			intro_def.github_area = tpl_github(intro.full_namespace, intro.mdoc, location)
			article.content.add intro_def
		end
		# add mpropdef description
		var location = mpropdef.location
		var sourcelink = tpl_showsource(location)
		var prop_def = mpropdef.tpl_definition
		prop_def.location = sourcelink
		prop_def.github_area = tpl_github(mpropdef.full_namespace, mpropdef.mdoc, location)
		article.content.add prop_def
		return article
	end

	# Github area (for Github comment edition plugin)
	# return null if no github plugin for this page
	fun tpl_github(namespace: String, mdoc: nullable MDoc, loc: nullable Location): nullable TplGithubArea do
		if loc == null then return null
		if ctx.opt_github_gitdir.value == null then return null
		var gitdir = ctx.opt_github_gitdir.value.as(not null)
		var location = loc.github(gitdir)
		var comment: String
		if mdoc != null then
			comment = mdoc.full_comment
		else
			comment = ""
		end
		return new TplGithubArea(comment, namespace, location)
	end
end

# The overview page
# Display a list of modules contained in program
class NitdocOverview
	super NitdocPage

	private var mmodules = new Array[MModule]

	init(ctx: NitdocContext) do
		super(ctx)
		# get modules
		var mmodules = new HashSet[MModule]
		for mmodule in ctx.mbuilder.model.mmodule_importation_hierarchy do
			if mmodule.name == "<main>" then continue
			var owner = mmodule.public_owner
			if owner != null then
				mmodules.add(owner)
			else
				mmodules.add(mmodule)
			end
		end
		# sort modules
		var sorter = new MModuleNameSorter
		self.mmodules.add_all(mmodules)
		sorter.sort(self.mmodules)
	end

	redef fun tpl_title do return "Overview | {super}"

	redef fun tpl_topmenu do
		var topmenu = super
		topmenu.add_elt("#", "Overview", true)
		topmenu.add_elt("search.html", "Search", false)
		return topmenu
	end

	redef fun tpl_content do
		var tpl = new TplOverviewPage
		# title
		if ctx.opt_custom_title.value != null then
			tpl.title = ctx.opt_custom_title.value.to_s
		else
			tpl.title = "Overview"
		end
		# intro text
		if ctx.opt_custom_intro.value != null then
			tpl.text = ctx.opt_custom_intro.value.to_s
		end
		# module list
		for mmodule in mmodules do
			if mmodule.mdoc != null then
				var mtpl = new Template
				mtpl.add mmodule.tpl_link
				mtpl.add "&nbsp;"
				mtpl.add mmodule.mdoc.short_comment
				tpl.modules.add mtpl
			end
		end
		# module graph
		tpl.graph = tpl_dot
		return tpl
	end

	# Genrate dot and template for module hierarchy
	fun tpl_dot: nullable TplGraph do
		# build poset with public owners
		var poset = new POSet[MModule]
		for mmodule in mmodules do
			poset.add_node(mmodule)
			for omodule in mmodules do
				if mmodule == omodule then continue
				if mmodule.in_importation < omodule then
					poset.add_node(omodule)
					poset.add_edge(mmodule, omodule)
				end
			end
		end
		# build graph
		var op = new FlatBuffer
		op.append("digraph dep \{ rankdir=BT; node[shape=none,margin=0,width=0,height=0,fontsize=10]; edge[dir=none,color=gray]; ranksep=0.2; nodesep=0.1;\n")
		for mmodule in poset do
			op.append("\"{mmodule.name}\"[URL=\"{mmodule.nitdoc_url}\"];\n")
			for omodule in poset[mmodule].direct_greaters do
				op.append("\"{mmodule.name}\"->\"{omodule.name}\";\n")
			end
		end
		op.append("\}\n")
		return tpl_graph(op, "dep", "Modules hierarchy")
	end
end

# The search page
# Display a list of modules, classes and properties
class NitdocSearch
	super NitdocPage

	init(ctx: NitdocContext) do super(ctx)

	redef fun tpl_title do return "Search | {super}"

	redef fun tpl_topmenu do
		var topmenu = super
		topmenu.add_elt("index.html", "Overview", false)
		topmenu.add_elt("#", "Search", true)
		return topmenu
	end

	redef fun tpl_content do
		var tpl = new TplSearchPage
		# title
		tpl.title = "Search"
		# modules list
		for mmodule in modules_list do
			tpl.modules.add mmodule.tpl_link
		end
		# classes list
		for mclass in classes_list do
			tpl.classes.add mclass.tpl_link
		end
		# properties list
		for mproperty in mprops_list do
			var m = new Template
			m.add mproperty.intro.tpl_link
			m.add " ("
			m.add mproperty.intro.mclassdef.mclass.tpl_link
			m.add ")"
			tpl.props.add m
		end
		return tpl
	end

	# Extract mmodule list to display (sorted by name)
	private fun modules_list: Array[MModule] do
		var sorted = new Array[MModule]
		for mmodule in ctx.mbuilder.model.mmodule_importation_hierarchy do
			if mmodule.name == "<main>" then continue
			sorted.add mmodule
		end
		var sorter = new MModuleNameSorter
		sorter.sort(sorted)
		return sorted
	end

	# Extract mclass list to display (sorted by name)
	private fun classes_list: Array[MClass] do
		var sorted = new Array[MClass]
		for mclass in ctx.mbuilder.model.mclasses do
			if mclass.visibility < ctx.min_visibility then continue
			sorted.add mclass
		end
		var sorter = new MClassNameSorter
		sorter.sort(sorted)
		return sorted
	end

	# Extract mproperty list to display (sorted by name)
	private fun mprops_list: Array[MProperty] do
		var sorted = new Array[MProperty]
		for mproperty in ctx.mbuilder.model.mproperties do
			if mproperty.visibility < ctx.min_visibility then continue
			if mproperty isa MAttribute then continue
			sorted.add mproperty
		end
		var sorter = new MPropertyNameSorter
		sorter.sort(sorted)
		return sorted
	end
end

# A module page
# Display the list of introduced and redefined classes in module
class NitdocModule
	super NitdocPage

	private var mmodule: MModule
	private var intro_mclassdefs: Set[MClassDef]
	private var redef_mclassdefs: Set[MClassDef]
	private var sorted_intro_mclassdefs: Array[MClassDef]
	private var sorted_redef_mclassdefs: Array[MClassDef]

	init(mmodule: MModule, ctx: NitdocContext) do
		self.mmodule = mmodule
		var sorter = new MClassDefNameSorter
		intro_mclassdefs = in_nesting_intro_mclassdefs(ctx.min_visibility)
		sorted_intro_mclassdefs = intro_mclassdefs.to_a
		sorter.sort sorted_intro_mclassdefs
		redef_mclassdefs = in_nesting_redef_mclassdefs(ctx.min_visibility)
		sorted_redef_mclassdefs = redef_mclassdefs.to_a
		sorter.sort sorted_redef_mclassdefs
		super(ctx)
	end

	redef fun tpl_title do
		if mmodule.mdoc != null then
			return "{mmodule.nitdoc_name} module | {mmodule.mdoc.short_comment} | {super}"
		else
			return "{mmodule.nitdoc_name} module | {super}"
		end
	end

	redef fun tpl_topmenu do
		var topmenu = super
		topmenu.add_elt("index.html", "Overview", false)
		topmenu.add_elt("#", "{mmodule.nitdoc_name}", true)
		topmenu.add_elt("search.html", "Search", false)
		return topmenu
	end

	redef fun tpl_sidebar do
		var sidebar = new TplSidebar
		tpl_sidebar_classes(sidebar)
		tpl_sidebar_inheritance(sidebar)
		return sidebar
	end

	# Classes to display on sidebar
	fun tpl_sidebar_classes(sidebar: TplSidebar) do
		var box = new TplSidebarBox("Class Definitions")
		var group = new TplSidebarGroup("Introductions")
		for mclassdef in sorted_intro_mclassdefs do
			tpl_sidebar_item(mclassdef, group)
		end
		box.elts.add group
		group = new TplSidebarGroup("Refinements")
		for mclassdef in sorted_redef_mclassdefs do
			if intro_mclassdefs.has(mclassdef.mclass.intro) then continue
			tpl_sidebar_item(mclassdef, group)
		end
		box.elts.add group
		sidebar.boxes.add box
	end

	# Module inheritance to display on sidebar
	fun tpl_sidebar_inheritance(sidebar: TplSidebar) do
		var box = new TplSidebarBox("Module Hierarchy")
		box.elts.add tpl_sidebar_group("Nested Modules", mmodule.in_nesting.direct_greaters.to_a)
		var dependencies = new Array[MModule]
		for dep in mmodule.in_importation.greaters do
			if dep == mmodule or
				dep.direct_owner == mmodule or
				dep.public_owner == mmodule then continue
			dependencies.add(dep)
		end
		if dependencies.length > 0 then
			box.elts.add tpl_sidebar_group("All dependencies", dependencies)
		end
		var clients = new Array[MModule]
		for dep in mmodule.in_importation.smallers do
			if dep.name == "<main>" then continue
			if dep == mmodule then continue
			clients.add(dep)
		end
		if clients.length > 0 then
			box.elts.add tpl_sidebar_group("All clients", clients)
		end
		sidebar.boxes.add box
	end

	private fun tpl_sidebar_item(mclassdef: MClassDef, group: TplSidebarGroup) do
		if mclassdef.is_intro then
			group.add_bullet("I", "Introduced", mclassdef.tpl_link_anchor, ["intro"])
		else
			group.add_bullet("R", "Redefined", mclassdef.tpl_link_anchor, ["redef"])
		end
	end

	private fun tpl_sidebar_group(name: String, elts: Array[MModule]): TplSidebarGroup do
		var group = new TplSidebarGroup(name)
		for elt in elts do
			group.add_elt(elt.tpl_link, new Array[String])
		end
		return group
	end

	redef fun tpl_content do
		var class_sorter = new MClassNameSorter
		var tpl = new TplModulePage
		tpl.title = mmodule.nitdoc_name
		tpl.subtitle = mmodule.tpl_signature
		tpl.definition = mmodule.tpl_definition
		var location = mmodule.location
		tpl.definition.location = tpl_showsource(location)
		tpl.definition.github_area = tpl_github(mmodule.full_namespace, mmodule.mdoc, location)
		tpl.graph = tpl_dot
		for mclassdef in sorted_intro_mclassdefs do tpl.intros.add tpl_mclassdef_article(mclassdef)
		for mclassdef in sorted_redef_mclassdefs do
			if intro_mclassdefs.has(mclassdef.mclass.intro) then continue
			tpl.redefs.add tpl_mclassdef_article(mclassdef)
		end
		return tpl
	end

	# Genrate dot hierarchy for class inheritance
	fun tpl_dot: nullable TplGraph do
		# build poset with public owners
		var poset = new POSet[MModule]
		for mmodule in self.mmodule.in_importation.poset do
			if mmodule.name == "<main>" then continue
			#if mmodule.public_owner != null then continue
			if not mmodule.in_importation < self.mmodule and not self.mmodule.in_importation < mmodule and mmodule != self.mmodule then continue
			poset.add_node(mmodule)
			for omodule in mmodule.in_importation.poset do
				if mmodule == omodule then continue
				if omodule.name == "<main>" then continue
				if not omodule.in_importation < self.mmodule and not self.mmodule.in_importation < omodule then continue
				if omodule.in_importation < mmodule then
					poset.add_node(omodule)
					poset.add_edge(omodule, mmodule)
				end
				if mmodule.in_importation < omodule then
					poset.add_node(omodule)
					poset.add_edge(mmodule, omodule)
				end
				#if omodule.public_owner != null then continue
				#if mmodule.in_importation < omodule then
					#poset.add_node(omodule)
					#poset.add_edge(mmodule, omodule)
				#end
			end
		end
		# build graph
		var op = new FlatBuffer
		var name = "dep_{mmodule.name}"
		op.append("digraph {name} \{ rankdir=BT; node[shape=none,margin=0,width=0,height=0,fontsize=10]; edge[dir=none,color=gray]; ranksep=0.2; nodesep=0.1;\n")
		for mmodule in poset do
			if mmodule == self.mmodule then
				op.append("\"{mmodule.name}\"[shape=box,margin=0.03];\n")
			else
				op.append("\"{mmodule.name}\"[URL=\"{mmodule.nitdoc_url}\"];\n")
			end
			for omodule in poset[mmodule].direct_greaters do
				op.append("\"{mmodule.name}\"->\"{omodule.name}\";\n")
			end
		end
		op.append("\}\n")
		return tpl_graph(op, name, "Dependency graph for module {mmodule.name}")
	end

	private fun in_nesting_intro_mclassdefs(min_visibility: MVisibility): Set[MClassDef] do
		var res = new HashSet[MClassDef]
		for mmodule in self.mmodule.in_nesting.greaters do
			res.add_all mmodule.intro_mclassdefs(min_visibility)
		end
		return res
	end

	private fun in_nesting_redef_mclassdefs(min_visibility: MVisibility): Set[MClassDef] do
		var res = new HashSet[MClassDef]
		for mmodule in self.mmodule.in_nesting.greaters do
			res.add_all mmodule.redef_mclassdefs(min_visibility)
		end
		return res
	end
end

# A class page
# Display a list properties defined or redefined for this class
class NitdocClass
	super NitdocPage

	private var mclass: MClass
	private var inherited_mpropdefs: Set[MPropDef]
	private var intro_mpropdefs: Set[MPropDef]
	private var redef_mpropdefs: Set[MPropDef]
	private var all_mpropdefs: Set[MPropDef]

	init(mclass: MClass, ctx: NitdocContext) do
		self.mclass = mclass
		super(ctx)
		intro_mpropdefs = mclass_intro_mpropdefs
		redef_mpropdefs = mclass_redef_mpropdefs
		inherited_mpropdefs = in_nesting_inherited_mpropedefs
		all_mpropdefs = new HashSet[MPropDef]
		all_mpropdefs.add_all intro_mpropdefs
		all_mpropdefs.add_all redef_mpropdefs
		all_mpropdefs.add_all inherited_mpropdefs
	end

	private fun in_nesting_inherited_mpropedefs: Set[MPropDef] do
		var res = new HashSet[MPropDef]
		var local = mclass.local_mproperties(ctx.min_visibility)
		for mprop in mclass.inherited_mproperties(ctx.mainmodule, ctx.min_visibility) do
			if local.has(mprop) then continue
			if mprop isa MMethod and mprop.is_init then continue
			res.add mprop.intro
		end
		return res
	end

	private fun mclass_intro_mpropdefs: Set[MPropDef] do
		var res = new HashSet[MPropDef]
		for mclassdef in mclass.mclassdefs do
<<<<<<< HEAD
			for mpropdef in mclassdef.mpropdefs do
				if not mpropdef.is_intro then continue
				if mclassdef.mmodule.public_owner != mclass.public_owner then continue
=======
			var owner = mclassdef.mmodule.public_owner
			if owner == null then owner = mclassdef.mmodule
			for mpropdef in mclassdef.mpropdefs do
				if not mpropdef.is_intro then continue
				if owner != mclass.public_owner then continue
>>>>>>> 5583ee61
				var mprop = mpropdef.mproperty
				if mprop isa MMethod and mprop.is_init and mclass.is_abstract then continue
				if mprop.visibility < ctx.min_visibility then continue
				res.add mpropdef
			end
		end
		return res
	end

	private fun mclass_redef_mpropdefs: Set[MPropDef] do
		var res = new HashSet[MPropDef]
		for mclassdef in mclass.mclassdefs do
			if mclassdef == mclass.intro then continue
			var owner = mclassdef.mmodule.public_owner
			if owner == null then owner = mclassdef.mmodule
			for mpropdef in mclassdef.mpropdefs do
				if owner == mclass.public_owner then continue
				if mpropdef.mproperty.visibility < ctx.min_visibility then continue
				res.add mpropdef
			end
		end
		return res
	end

	redef fun tpl_title do
		if mclass.mdoc != null then
			return "{mclass.nitdoc_name} class | {mclass.mdoc.short_comment} | {super}"
		else
			return "{mclass.nitdoc_name} class | {super}"
		end
	end

	redef fun tpl_topmenu do
		var topmenu = super
		var mmodule: MModule
		if mclass.public_owner == null then
			mmodule = mclass.intro_mmodule
		else
			mmodule = mclass.public_owner.as(not null)
		end
		topmenu.add_elt("index.html", "Overview", false)
		topmenu.add_elt("{mmodule.nitdoc_url}", "{mmodule.nitdoc_name}", false)
		topmenu.add_elt("#", "{mclass.nitdoc_name}", true)
		topmenu.add_elt("search.html", "Search", false)
		return topmenu
	end

	redef fun tpl_sidebar do
		var sidebar = new TplSidebar
		tpl_sidebar_properties(sidebar)
		tpl_sidebar_inheritance(sidebar)
		return sidebar
	end

	# Property list to display in sidebar
	fun tpl_sidebar_properties(sidebar: TplSidebar) do
		var kind_map = sort_by_kind(all_mpropdefs)
		var sorter = new MPropDefNameSorter
		var box = new TplSidebarBox("Properties")
		# virtual types
		var elts = kind_map["type"].to_a
		sorter.sort(elts)
		var group = new TplSidebarGroup("Virtual Types")
		for mprop in elts do
			tpl_sidebar_item(mprop, group)
		end
		box.elts.add group
		# constructors
		elts = kind_map["init"].to_a
		sorter.sort(elts)
		group = new TplSidebarGroup("Constructors")
		for mprop in elts do
			tpl_sidebar_item(mprop, group)
		end
		box.elts.add group
		# methods
		elts = kind_map["fun"].to_a
		sorter.sort(elts)
		group = new TplSidebarGroup("Methods")
		for mprop in elts do
			tpl_sidebar_item(mprop, group)
		end
		box.elts.add group
		sidebar.boxes.add box
	end

	# Class inheritance to display in sidebar
	fun tpl_sidebar_inheritance(sidebar: TplSidebar) do
		var sorted = new Array[MClass]
		var sorterp = new MClassNameSorter
		var box = new TplSidebarBox("Inheritance")
		var greaters = mclass.in_hierarchy(ctx.mainmodule).greaters.to_a
		if greaters.length > 1 then
			ctx.mainmodule.linearize_mclasses(greaters)
			box.elts.add tpl_sidebar_group("Superclasses", greaters)
		end
		var smallers = mclass.in_hierarchy(ctx.mainmodule).smallers.to_a
		var direct_smallers = mclass.in_hierarchy(ctx.mainmodule).direct_smallers.to_a
		if smallers.length <= 1 then
			box.elts.add(new TplSidebarGroup("No Known Subclasses"))
		else if smallers.length <= 100 then
			ctx.mainmodule.linearize_mclasses(smallers)
			box.elts.add tpl_sidebar_group("Subclasses", smallers)
		else if direct_smallers.length <= 100 then
			ctx.mainmodule.linearize_mclasses(direct_smallers)
			box.elts.add tpl_sidebar_group("Direct Subclasses Only", direct_smallers)
		else
			box.elts.add(new TplSidebarGroup("Too much Subclasses to list"))
		end
		sidebar.boxes.add box
	end

	private fun tpl_sidebar_item(mprop: MPropDef, group: TplSidebarGroup) do
		if mprop.is_intro and mprop.mclassdef.mclass == mclass then
			group.add_bullet("I", "Introduced", mprop.tpl_link, ["intro"])
		else if mprop.is_intro and mprop.mclassdef.mclass != mclass then
			group.add_bullet("H", "Inherited", mprop.tpl_link, ["inherit"])
		else
			group.add_bullet("R", "Redefined", mprop.tpl_link, ["redef"])
		end
	end

	private fun tpl_sidebar_group(name: String, elts: Array[MClass]): TplSidebarGroup do
		var group = new TplSidebarGroup(name)
		for elt in elts do
			if elt == mclass then continue
			group.add_elt(elt.tpl_link, new Array[String])
		end
		return group
	end

	redef fun tpl_content do
		var intro = mclass.intro
		var tpl = new TplClassPage
		tpl.title = "{mclass.nitdoc_name}{mclass.tpl_short_signature}"
		tpl.subtitle = mclass.tpl_namespace_with_signature
		tpl.definition = intro.tpl_definition
		var location = intro.location
		tpl.definition.location = tpl_showsource(location)
		tpl.definition.github_area = tpl_github(intro.full_namespace, intro.mdoc, location)
		tpl.graph = tpl_dot

		# properties
		var prop_sorter = new MPropDefNameSorter
		var kind_map = sort_by_kind(intro_mpropdefs)

		# virtual types
		var elts = kind_map["type"].to_a
		prop_sorter.sort(elts)
		for elt in elts do tpl.types.add tpl_mpropdef_article(elt)

		# constructors
		elts = kind_map["init"].to_a
		prop_sorter.sort(elts)
		for elt in elts do tpl.inits.add tpl_mpropdef_article(elt)

		# intro methods
		elts = kind_map["fun"].to_a
		prop_sorter.sort(elts)
		for elt in elts do tpl.methods.add tpl_mpropdef_article(elt)

		# redef methods
		kind_map = sort_by_kind(redef_mpropdefs)
		var module_sorter = new MModuleNameSorter
		var module_map = sort_by_mmodule(kind_map["fun"])
		var owner_map = sort_by_public_owner(module_map.keys)
		var owners = owner_map.keys.to_a
		module_sorter.sort owners

		var ctpl = new TplConcernList
		var mtpl = new Template
		for owner in owners do
			# concerns list
			var octpl = new TplConcernListElt
			octpl.anchor = "#{owner.nitdoc_anchor}"
			octpl.name = owner.nitdoc_name
			if owner.mdoc != null then
				octpl.comment = owner.mdoc.short_comment
			end
			ctpl.elts.add octpl
			# concern section
			var otpl = new TplTopConcern
			otpl.anchor = owner.nitdoc_anchor
			otpl.concern = owner.tpl_link
			mtpl.add otpl

			var mmodules = owner_map[owner].to_a
			module_sorter.sort mmodules
			var stpl = new TplConcernList
			for mmodule in mmodules do
				# concerns list
				if mmodule != owner then
					var mctpl = new TplConcernListElt
					mctpl.anchor = "#{mmodule.nitdoc_anchor}"
					mctpl.name = mmodule.nitdoc_name
					if mmodule.mdoc != null then
						mctpl.comment = mmodule.mdoc.short_comment
					end
					stpl.elts.add mctpl
					# concern section
					var cctpl = new TplConcern
					cctpl.anchor = mmodule.nitdoc_anchor
					cctpl.concern = mmodule.tpl_link
					if mmodule.mdoc != null then
						cctpl.comment = mmodule.mdoc.short_comment
					end
					mtpl.add cctpl
				end
				var mprops = module_map[mmodule].to_a
				prop_sorter.sort mprops
				for mprop in mprops do mtpl.add tpl_mpropdef_article(mprop)
			end
			ctpl.elts.add stpl
		end
		if not owners.is_empty then
			tpl.concerns = ctpl
		end
		tpl.methods.add mtpl
		return tpl
	end

	private fun sort_by_kind(mpropdefs: Set[MPropDef]): Map[String, Set[MPropDef]] do
		var map = new HashMap[String, Set[MPropDef]]
		map["type"] = new HashSet[MPropDef]
		map["init"] = new HashSet[MPropDef]
		map["fun"] = new HashSet[MPropDef]
		for mpropdef in mpropdefs do
			if mpropdef isa MVirtualTypeDef then
				map["type"].add mpropdef
			else if mpropdef isa MMethodDef then
				if mpropdef.mproperty.is_init then
					map["init"].add mpropdef
				else
					map["fun"].add mpropdef
				end
			end
		end
		return map
	end

	private fun sort_by_mmodule(mpropdefs: Collection[MPropDef]): Map[MModule, Set[MPropDef]] do
		var map = new HashMap[MModule, Set[MPropDef]]
		for mpropdef in mpropdefs do
			var mmodule = mpropdef.mclassdef.mmodule
			if not map.has_key(mmodule) then map[mmodule] = new HashSet[MPropDef]
			map[mmodule].add mpropdef
		end
		return map
	end

	private fun sort_by_public_owner(mmodules: Collection[MModule]): Map[MModule, Set[MModule]] do
		var map = new HashMap[MModule, Set[MModule]]
		for mmodule in mmodules do
			var owner = mmodule
			if mmodule.public_owner != null then owner = mmodule.public_owner.as(not null)
			if not map.has_key(owner) then map[owner] = new HashSet[MModule]
			map[owner].add mmodule
		end
		return map
	end

	# Generate dot hierarchy for classes
	fun tpl_dot: nullable TplGraph do
		var pe = mclass.in_hierarchy(ctx.mainmodule)
		var cla = new HashSet[MClass]
		var sm = new HashSet[MClass]
		var sm2 = new HashSet[MClass]
		sm.add(mclass)
		while cla.length + sm.length < 10 and sm.length > 0 do
			cla.add_all(sm)
			sm2.clear
			for x in sm do
				sm2.add_all(pe.poset[x].direct_smallers)
			end
			var t = sm
			sm = sm2
			sm2 = t
		end
		cla.add_all(pe.greaters)

		var op = new FlatBuffer
		var name = "dep_{mclass.name}"
		op.append("digraph {name} \{ rankdir=BT; node[shape=none,margin=0,width=0,height=0,fontsize=10]; edge[dir=none,color=gray]; ranksep=0.2; nodesep=0.1;\n")
		for c in cla do
			if c == mclass then
				op.append("\"{c.name}\"[shape=box,margin=0.03];\n")
			else
				op.append("\"{c.name}\"[URL=\"{c.nitdoc_url}\"];\n")
			end
			for c2 in pe.poset[c].direct_greaters do
				if not cla.has(c2) then continue
				op.append("\"{c.name}\"->\"{c2.name}\";\n")
			end
			if not pe.poset[c].direct_smallers.is_empty then
				var others = true
				for c2 in pe.poset[c].direct_smallers do
					if cla.has(c2) then others = false
				end
				if others then
					op.append("\"{c.name}...\"[label=\"\"];\n")
					op.append("\"{c.name}...\"->\"{c.name}\"[style=dotted];\n")
				end
			end
		end
		op.append("\}\n")
		return tpl_graph(op, name, "Dependency graph for class {mclass.name}")
	end
end

#
# Model redefs
#

redef class MModule
	# Return the HTML escaped name of the module
	private fun nitdoc_name: String do return name.html_escape

	private fun full_namespace: String do
		if public_owner != null then
			return "{public_owner.nitdoc_name}::{nitdoc_name}"
		end
		return nitdoc_name
	end

	# URL to nitdoc page
	#	module_owner_name.html
	private fun nitdoc_url: String do
		var res = new FlatBuffer
		res.append("module_")
		var mowner = public_owner
		if mowner != null then
			res.append("{public_owner.name}_")
		end
		res.append("{self.name}.html")
		return res.to_s
	end

	# html nitdoc_anchor id for the module in a nitdoc page
	#	MOD_owner_name
	private fun nitdoc_anchor: String do
		var res = new FlatBuffer
		res.append("MOD_")
		var mowner = public_owner
		if mowner != null then
			res.append("{public_owner.name}_")
		end
		res.append(self.name)
		return res.to_s
	end

	# Return a link (html a tag) to the nitdoc module page
	private fun tpl_link: TplLink do
		var tpl = new TplLink
		tpl.href = nitdoc_url
		tpl.text = nitdoc_name
		if mdoc != null then
			tpl.title = mdoc.short_comment
		end
		return tpl
	end

	# Return the module signature decorated with html
	private fun tpl_signature: Template do
		var tpl = new Template
		tpl.add "<span>module "
		tpl.add tpl_full_namespace
		tpl.add "</span>"
		return tpl
	end

	# Return the module full namespace decorated with html
	private fun tpl_full_namespace: Template do
		var tpl = new Template
		tpl.add ("<span>")
		var mowner = public_owner
		if mowner != null then
			tpl.add public_owner.tpl_namespace
			tpl.add "::"
		end
		tpl.add tpl_link
		tpl.add "</span>"
		return tpl
	end

	# Return the module full namespace decorated with html
	private fun tpl_namespace: Template do
		var tpl = new Template
		tpl.add "<span>"
		var mowner = public_owner
		if mowner != null then
			tpl.add public_owner.tpl_namespace
		else
			tpl.add tpl_link
		end
		tpl.add "</span>"
		return tpl
	end

	# Description with short comment
	private fun tpl_short_definition: TplDefinition do
		var tpl = new TplDefinition
		tpl.namespace = tpl_namespace
		if mdoc != null then
			tpl.comment = mdoc.tpl_short_comment
		end
		return tpl
	end

	# Description with full comment
	private fun tpl_definition: TplDefinition do
		var tpl = new TplDefinition
		tpl.namespace = tpl_namespace
		if mdoc != null then
			tpl.comment = mdoc.tpl_comment
		end
		return tpl
	end
end

redef class MClass
	# Return the HTML escaped name of the module
	private fun nitdoc_name: String do return name.html_escape

	# URL to nitdoc page
	#	class_owner_name.html
	private fun nitdoc_url: String do
		return "class_{public_owner}_{name}.html"
	end

	# html nitdoc_anchor id for the class in a nitdoc page
	#	MOD_owner_name
	private fun nitdoc_anchor: String do
		return "CLASS_{public_owner.name}_{name}"
	end

	# Return a link (with signature) to the nitdoc class page
	private fun tpl_link: TplLink do
		var tpl = new TplLink
		tpl.href = nitdoc_url
		tpl.text = "{nitdoc_name}{tpl_short_signature.write_to_string}"
		if intro.mdoc != null then
			tpl.title = intro.mdoc.short_comment
		end
		return tpl
	end

	# Return a short link (without signature) to the nitdoc class page
	private fun tpl_short_link: TplLink do
		var tpl = new TplLink
		tpl.href = nitdoc_url
		tpl.text = nitdoc_name
		if intro.mdoc != null then
			tpl.title = intro.mdoc.short_comment
		end
		return tpl
	end

	# Return a link (with signature) to the class nitdoc_anchor
	private fun tpl_link_anchor: TplLink do
		var tpl = new TplLink
		tpl.href = "#{nitdoc_anchor}"
		tpl.text = "{nitdoc_name}{tpl_short_signature.write_to_string}"
		if intro.mdoc != null then
			tpl.title = intro.mdoc.short_comment
		end
		return tpl
	end

	# Return the generic signature of the class with bounds
	private fun tpl_signature: Template do
		var tpl = new Template
		if arity > 0 then
			tpl.add "["
			for i in [0..intro.parameter_names.length[ do
				tpl.add "{intro.parameter_names[i]}: "
				tpl.add intro.bound_mtype.arguments[i].tpl_link
				if i < intro.parameter_names.length - 1 then tpl.add ", "
			end
			tpl.add "]"
		end
		return tpl
	end

	# Return the generic signature of the class without bounds
	private fun tpl_short_signature: String do
		if arity > 0 then
			return "[{intro.parameter_names.join(", ")}]"
		else
			return ""
		end
	end

	# Return the class namespace decorated with html
	private fun tpl_namespace: Template do
		var tpl = new Template
		tpl.add intro_mmodule.tpl_namespace
		tpl.add "::<span>"
		tpl.add tpl_short_link
		tpl.add "</span>"
		return tpl
	end

	private fun tpl_namespace_with_signature: Template do
		var tpl = new Template
		tpl.add intro.tpl_modifiers
		tpl.add intro.mmodule.tpl_namespace
		tpl.add "::"
		tpl.add nitdoc_name
		tpl.add tpl_signature
		return tpl
	end
end

redef class MProperty
	# Escape name for html output
	private fun nitdoc_name: String do return name.html_escape

	# Return the property namespace decorated with html
	private fun tpl_namespace: Template do
		var tpl = new Template
		tpl.add intro_mclassdef.mclass.tpl_namespace
		tpl.add intro_mclassdef.mclass.tpl_short_signature
		tpl.add "::<span>"
		tpl.add intro.tpl_link
		tpl.add "</span>"
		return tpl
	end

	private fun tpl_signature: Template is abstract
end

redef class MMethod
	redef fun tpl_signature do return intro.msignature.tpl_signature
end

redef class MVirtualTypeProp
	redef fun tpl_signature do
		var tpl = new Template
		tpl.add ": "
		tpl.add  intro.bound.tpl_link
		return tpl
	end
end

redef class MType
	# Link to the type definition in the nitdoc page
	private fun tpl_link: Template is abstract
end

redef class MClassType
	redef fun tpl_link do return mclass.tpl_link
end

redef class MNullableType
	redef fun tpl_link do
		var tpl = new Template
		tpl.add "nullable "
		tpl.add mtype.tpl_link
		return tpl
	end
end

redef class MGenericType
	redef fun tpl_link: Template do
		var tpl = new Template
		tpl.add mclass.tpl_short_link
		tpl.add "["
		for i in [0..arguments.length[ do
			tpl.add arguments[i].tpl_link
			if i < arguments.length - 1 then tpl.add ", "
		end
		tpl.add "]"
		return tpl
	end
end

redef class MParameterType
	redef fun tpl_link do
		var name = mclass.intro.parameter_names[rank]
		var tpl = new TplLink
		tpl.href = "{mclass.nitdoc_url}#FT_{name}"
		tpl.text = name
		tpl.title = "formal type"
		return tpl
	end
end

redef class MVirtualType
	redef fun tpl_link do return mproperty.intro.tpl_link
end

redef class MClassDef
	# Return the classdef namespace decorated with html
	private fun tpl_namespace: Template do
		var tpl = new Template
		tpl.add mmodule.tpl_namespace
		tpl.add "::<span>"
		tpl.add mclass.tpl_link
		tpl.add "</span>"
		return tpl
	end

	private fun full_namespace: String do
		return "{mmodule.full_namespace}::{mclass.nitdoc_name}"
	end

	private fun tpl_link_anchor: TplLink do return mclass.tpl_link_anchor

	private fun tpl_article: TplArticle do
		var tpl = new TplArticle
		tpl.id = mclass.nitdoc_anchor
		tpl.classes.add_all(tpl_css_classes)
		tpl.title = new Template
		tpl.title.add mclass.tpl_short_link
		tpl.title.add mclass.tpl_signature
		tpl.subtitle = new Template
		tpl.subtitle.add tpl_modifiers
		tpl.subtitle.add tpl_namespace
		tpl.content = new Template
		tpl.content.add tpl_definition
		return tpl
	end

	private fun tpl_css_classes: Set[String] do
		var set = new HashSet[String]
		set.add_all mclass.intro.modifiers
		set.add_all modifiers
		return set
	end

	private fun tpl_modifiers: Template do
		var tpl = new Template
		for modifier in modifiers do
			if modifier == "public" then continue
			tpl.add "{modifier} "
		end
		return tpl
	end

	private fun tpl_short_definition: TplDefinition do
		var tpl = new TplDefinition
		tpl.namespace = mmodule.tpl_full_namespace
		if mdoc != null then
			tpl.comment = mdoc.tpl_short_comment
		end
		return tpl
	end

	private fun tpl_definition: TplDefinition do
		var tpl = new TplDefinition
		tpl.namespace = mmodule.tpl_full_namespace
		if mdoc != null then
			tpl.comment = mdoc.tpl_comment
		end
		return tpl
	end
end

redef class MPropDef
	# Return the full qualified name of the mpropdef
	#	module::classdef::name
	private fun tpl_namespace: Template do
		var tpl = new Template
		tpl.add mclassdef.tpl_namespace
		tpl.add "::"
		tpl.add mproperty.name
		return tpl
	end

	private fun full_namespace: String do
		return "{mclassdef.full_namespace}::{mproperty.nitdoc_name}"
	end

	# URL into the nitdoc page
	#	class_owner_name.html#nitdoc_anchor
	private fun nitdoc_url: String do
		return "{mclassdef.mclass.nitdoc_url}#{nitdoc_anchor}"
	end

	# html nitdoc_anchor id for the property in a nitdoc class page
	#	PROP_mclass_propertyname
	private fun nitdoc_anchor: String do
		return "PROP_{mclassdef.mclass.public_owner.nitdoc_name}_{mproperty.name.replace(" ", "_")}"
	end

	# Return a link to property into the nitdoc class page
	#	<a href="nitdoc_url" title="short_comment">nitdoc_name</a>
	private fun tpl_link: TplLink do
		var tpl = new TplLink
		tpl.href = nitdoc_url
		tpl.text = mproperty.nitdoc_name
		if mproperty.intro.mdoc != null then
			tpl.title = mproperty.intro.mdoc.short_comment
		end
		return tpl
	end

	private fun tpl_article: TplArticle do
		var tpl = new TplArticle
		tpl.id = nitdoc_anchor
		tpl.classes.add_all(tpl_css_classes)
		tpl.title = new Template
		tpl.title.add mproperty.nitdoc_name
		tpl.title.add mproperty.tpl_signature
		tpl.subtitle = new Template
		tpl.subtitle.add tpl_modifiers
		tpl.subtitle.add tpl_namespace
		tpl.content = new Template
		tpl.content.add tpl_definition
		return tpl
	end

	private fun tpl_css_classes: Set[String] do
		var set = new HashSet[String]
		set.add_all mproperty.intro.modifiers
		set.add_all modifiers
		return set
	end

	private fun tpl_modifiers: Template do
		var tpl = new Template
		for modifier in modifiers do
			if modifier == "public" then continue
			tpl.add "{modifier} "
		end
		return tpl
	end

	private fun tpl_short_definition: TplDefinition do
		var tpl = new TplDefinition
		tpl.namespace = mclassdef.tpl_namespace
		if mdoc != null then
			tpl.comment = mdoc.tpl_short_comment
		end
		return tpl
	end

	private fun tpl_definition: TplDefinition do
		var tpl = new TplDefinition
		tpl.namespace = mclassdef.tpl_namespace
		if mdoc != null then
			tpl.comment = mdoc.tpl_comment
		end
		return tpl
	end
end

redef class MSignature
	private fun tpl_signature: Template do
		var tpl = new Template
		if not mparameters.is_empty then
			tpl.add "("
			for i in [0..mparameters.length[ do
				tpl.add mparameters[i].tpl_link
				if i < mparameters.length - 1 then tpl.add ", "
			end
			tpl.add ")"
		end
		if return_mtype != null then
			tpl.add ": "
			tpl.add return_mtype.tpl_link
		end
		return tpl
	end
end

redef class MParameter
	private fun tpl_link: Template do
		var tpl = new Template
		tpl.add "{name}: "
		tpl.add mtype.tpl_link
		if is_vararg then tpl.add "..."
		return tpl
	end
end

redef class Location
	fun github(gitdir: String): String do
		var base_dir = getcwd.join_path(gitdir).simplify_path
		var file_loc = getcwd.join_path(file.filename).simplify_path
		var gith_loc = file_loc.substring(base_dir.length + 1, file_loc.length)
		return "{gith_loc}:{line_start},{column_start}--{line_end},{column_end}"
	end
end

redef class MDoc
	private fun short_comment: String do
		return content.first.html_escape
	end

	private fun full_comment: String do
		return content.join("\n").html_escape
	end

	private fun tpl_short_comment: TplShortComment do
		return new TplShortComment(short_markdown)
	end

	private fun tpl_comment: TplComment do
		return new TplComment(full_markdown)
	end
end

var nitdoc = new NitdocContext
nitdoc.generate_nitdoc
<|MERGE_RESOLUTION|>--- conflicted
+++ resolved
@@ -792,17 +792,11 @@
 	private fun mclass_intro_mpropdefs: Set[MPropDef] do
 		var res = new HashSet[MPropDef]
 		for mclassdef in mclass.mclassdefs do
-<<<<<<< HEAD
-			for mpropdef in mclassdef.mpropdefs do
-				if not mpropdef.is_intro then continue
-				if mclassdef.mmodule.public_owner != mclass.public_owner then continue
-=======
 			var owner = mclassdef.mmodule.public_owner
 			if owner == null then owner = mclassdef.mmodule
 			for mpropdef in mclassdef.mpropdefs do
 				if not mpropdef.is_intro then continue
 				if owner != mclass.public_owner then continue
->>>>>>> 5583ee61
 				var mprop = mpropdef.mproperty
 				if mprop isa MMethod and mprop.is_init and mclass.is_abstract then continue
 				if mprop.visibility < ctx.min_visibility then continue
