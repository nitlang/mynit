# This file is part of NIT ( http://www.nitlanguage.org ).
#
# Copyright 2012 Jean Privat <jean@pryen.org>
#
# Licensed under the Apache License, Version 2.0 (the "License");
# you may not use this file except in compliance with the License.
# You may obtain a copy of the License at
#
#     http://www.apache.org/licenses/LICENSE-2.0
#
# Unless required by applicable law or agreed to in writing, software
# distributed under the License is distributed on an "AS IS" BASIS,
# WITHOUT WARRANTIES OR CONDITIONS OF ANY KIND, either express or implied.
# See the License for the specific language governing permissions and
# limitations under the License.

# Abstract compiler
module abstract_compiler

import literal
import semantize
import platform
import c_tools
private import annotation
import mixin

# Add compiling options
redef class ToolContext
	# --output
	var opt_output = new OptionString("Output file", "-o", "--output")
	# --dir
	var opt_dir = new OptionString("Output directory", "--dir")
	# --no-cc
	var opt_no_cc = new OptionBool("Do not invoke C compiler", "--no-cc")
	# --no-main
	var opt_no_main = new OptionBool("Do not generate main entry point", "--no-main")
	# --make-flags
	var opt_make_flags = new OptionString("Additional options to make", "--make-flags")
	# --max-c-lines
	var opt_max_c_lines = new OptionInt("Maximum number of lines in generated C files. Use 0 for unlimited", 10000, "--max-c-lines")
	# --group-c-files
	var opt_group_c_files = new OptionBool("Group all generated code in the same series of files", "--group-c-files")
	# --compile-dir
	var opt_compile_dir = new OptionString("Directory used to generate temporary files", "--compile-dir")
	# --hardening
	var opt_hardening = new OptionBool("Generate contracts in the C code against bugs in the compiler", "--hardening")
	# --no-check-covariance
	var opt_no_check_covariance = new OptionBool("Disable type tests of covariant parameters (dangerous)", "--no-check-covariance")
	# --no-check-attr-isset
	var opt_no_check_attr_isset = new OptionBool("Disable isset tests before each attribute access (dangerous)", "--no-check-attr-isset")
	# --no-check-assert
	var opt_no_check_assert = new OptionBool("Disable the evaluation of explicit 'assert' and 'as' (dangerous)", "--no-check-assert")
	# --no-check-autocast
	var opt_no_check_autocast = new OptionBool("Disable implicit casts on unsafe expression usage (dangerous)", "--no-check-autocast")
	# --no-check-null
	var opt_no_check_null = new OptionBool("Disable tests of null receiver (dangerous)", "--no-check-null")
	# --no-check-all
	var opt_no_check_all = new OptionBool("Disable all tests (dangerous)", "--no-check-all")
	# --typing-test-metrics
	var opt_typing_test_metrics = new OptionBool("Enable static and dynamic count of all type tests", "--typing-test-metrics")
	# --invocation-metrics
	var opt_invocation_metrics = new OptionBool("Enable static and dynamic count of all method invocations", "--invocation-metrics")
	# --isset-checks-metrics
	var opt_isset_checks_metrics = new OptionBool("Enable static and dynamic count of isset checks before attributes access", "--isset-checks-metrics")
	# --stacktrace
	var opt_stacktrace = new OptionString("Control the generation of stack traces", "--stacktrace")
	# --no-gcc-directives
	var opt_no_gcc_directive = new OptionArray("Disable a advanced gcc directives for optimization", "--no-gcc-directive")
	# --release
	var opt_release = new OptionBool("Compile in release mode and finalize application", "--release")

	redef init
	do
		super
		self.option_context.add_option(self.opt_output, self.opt_dir, self.opt_no_cc, self.opt_no_main, self.opt_make_flags, self.opt_compile_dir, self.opt_hardening)
		self.option_context.add_option(self.opt_no_check_covariance, self.opt_no_check_attr_isset, self.opt_no_check_assert, self.opt_no_check_autocast, self.opt_no_check_null, self.opt_no_check_all)
		self.option_context.add_option(self.opt_typing_test_metrics, self.opt_invocation_metrics, self.opt_isset_checks_metrics)
		self.option_context.add_option(self.opt_stacktrace)
		self.option_context.add_option(self.opt_no_gcc_directive)
		self.option_context.add_option(self.opt_release)
		self.option_context.add_option(self.opt_max_c_lines, self.opt_group_c_files)

		opt_no_main.hidden = true
	end

	redef fun process_options(args)
	do
		super

		var st = opt_stacktrace.value
		if st == "none" or st == "libunwind" or st == "nitstack" then
			# Fine, do nothing
		else if st == "auto" or st == null then
			# Default is nitstack
			opt_stacktrace.value = "nitstack"
		else
			print "Error: unknown value `{st}` for --stacktrace. Use `none`, `libunwind`, `nitstack` or `auto`."
			exit(1)
		end

		if opt_output.value != null and opt_dir.value != null then
			print "Error: cannot use both --dir and --output"
			exit(1)
		end

		if opt_no_check_all.value then
			opt_no_check_covariance.value = true
			opt_no_check_attr_isset.value = true
			opt_no_check_assert.value = true
			opt_no_check_autocast.value = true
			opt_no_check_null.value = true
		end
	end
end

redef class ModelBuilder
	# The compilation directory
	var compile_dir: String

	# Simple indirection to `Toolchain::write_and_make`
	protected fun write_and_make(compiler: AbstractCompiler)
	do
		var platform = compiler.mainmodule.target_platform
		var toolchain
		if platform == null then
			toolchain = new MakefileToolchain(toolcontext)
		else
			toolchain = platform.toolchain(toolcontext)
		end
		compile_dir = toolchain.compile_dir
		toolchain.write_and_make compiler
	end
end

redef class Platform
	fun toolchain(toolcontext: ToolContext): Toolchain is abstract
end

class Toolchain
	var toolcontext: ToolContext

	fun compile_dir: String
	do
		var compile_dir = toolcontext.opt_compile_dir.value
		if compile_dir == null then compile_dir = ".nit_compile"
		return compile_dir
	end

	fun write_and_make(compiler: AbstractCompiler) is abstract
end

class MakefileToolchain
	super Toolchain

	redef fun write_and_make(compiler)
	do
		var compile_dir = compile_dir

		# Generate the .h and .c files
		# A single C file regroups many compiled rumtime functions
		# Note that we do not try to be clever an a small change in a Nit source file may change the content of all the generated .c files
		var time0 = get_time
		self.toolcontext.info("*** WRITING C ***", 1)

		compile_dir.mkdir

		var cfiles = new Array[String]
		write_files(compiler, compile_dir, cfiles)

		# Generate the Makefile

		write_makefile(compiler, compile_dir, cfiles)

		var time1 = get_time
		self.toolcontext.info("*** END WRITING C: {time1-time0} ***", 2)

		# Execute the Makefile

		if self.toolcontext.opt_no_cc.value then return

		time0 = time1
		self.toolcontext.info("*** COMPILING C ***", 1)

		compile_c_code(compiler, compile_dir)

		time1 = get_time
		self.toolcontext.info("*** END COMPILING C: {time1-time0} ***", 2)
	end

	fun write_files(compiler: AbstractCompiler, compile_dir: String, cfiles: Array[String])
	do
		var platform = compiler.mainmodule.target_platform
		if self.toolcontext.opt_stacktrace.value == "nitstack" and (platform == null or platform.supports_libunwind) then compiler.build_c_to_nit_bindings
		var cc_opt_with_libgc = "-DWITH_LIBGC"
		if platform != null and not platform.supports_libgc then cc_opt_with_libgc = ""

		# Add gc_choser.h to aditionnal bodies
		var gc_chooser = new ExternCFile("gc_chooser.c", cc_opt_with_libgc)
		if cc_opt_with_libgc != "" then gc_chooser.pkgconfigs.add "bdw-gc"
		compiler.extern_bodies.add(gc_chooser)
		var clib = toolcontext.nit_dir / "clib"
		compiler.files_to_copy.add "{clib}/gc_chooser.c"
		compiler.files_to_copy.add "{clib}/gc_chooser.h"

		# FFI
		for m in compiler.mainmodule.in_importation.greaters do
			compiler.finalize_ffi_for_module(m)
		end

		# Copy original .[ch] files to compile_dir
		for src in compiler.files_to_copy do
			var basename = src.basename("")
			var dst = "{compile_dir}/{basename}"
			src.file_copy_to dst
		end

		var hfilename = compiler.header.file.name + ".h"
		var hfilepath = "{compile_dir}/{hfilename}"
		var h = new OFStream.open(hfilepath)
		for l in compiler.header.decl_lines do
			h.write l
			h.write "\n"
		end
		for l in compiler.header.lines do
			h.write l
			h.write "\n"
		end
		h.close

		var max_c_lines = toolcontext.opt_max_c_lines.value
		for f in compiler.files do
			var i = 0
			var count = 0
			var file: nullable OFStream = null
			for vis in f.writers do
				if vis == compiler.header then continue
				var total_lines = vis.lines.length + vis.decl_lines.length
				if total_lines == 0 then continue
				count += total_lines
				if file == null or (count > max_c_lines and max_c_lines > 0) then
					i += 1
					if file != null then file.close
					var cfilename = "{f.name}.{i}.c"
					var cfilepath = "{compile_dir}/{cfilename}"
					self.toolcontext.info("new C source files to compile: {cfilepath}", 3)
					cfiles.add(cfilename)
					file = new OFStream.open(cfilepath)
					file.write "#include \"{f.name}.0.h\"\n"
					count = total_lines
				end
				for l in vis.decl_lines do
					file.write l
					file.write "\n"
				end
				for l in vis.lines do
					file.write l
					file.write "\n"
				end
			end
			if file == null then continue
			file.close

			var cfilename = "{f.name}.0.h"
			var cfilepath = "{compile_dir}/{cfilename}"
			var hfile: nullable OFStream = null
			hfile = new OFStream.open(cfilepath)
			hfile.write "#include \"{hfilename}\"\n"
			for key in f.required_declarations do
				if not compiler.provided_declarations.has_key(key) then
					var node = compiler.requirers_of_declarations.get_or_null(key)
					if node != null then
						node.debug "No provided declaration for {key}"
					else
						print "No provided declaration for {key}"
					end
					abort
				end
				hfile.write compiler.provided_declarations[key]
				hfile.write "\n"
			end
			hfile.close
		end

		self.toolcontext.info("Total C source files to compile: {cfiles.length}", 2)
	end

	fun makefile_name(mainmodule: MModule): String do return "{mainmodule.name}.mk"

	fun default_outname(mainmodule: MModule): String
	do
		# Search a non fictive module
		var res = mainmodule.name
		while mainmodule.is_fictive do
			mainmodule = mainmodule.in_importation.direct_greaters.first
			res = mainmodule.name
		end
		return res
	end

	# Combine options and platform informations to get the final path of the outfile
	fun outfile(mainmodule: MModule): String
	do
		var res = self.toolcontext.opt_output.value
		if res != null then return res
		res = default_outname(mainmodule)
		var dir = self.toolcontext.opt_dir.value
		if dir != null then return dir.join_path(res)
		return res
	end

	fun write_makefile(compiler: AbstractCompiler, compile_dir: String, cfiles: Array[String])
	do
		var mainmodule = compiler.mainmodule
		var platform = compiler.mainmodule.target_platform

		var outname = outfile(mainmodule)

		var outpath = compile_dir.relpath(outname)
		var makename = makefile_name(mainmodule)
		var makepath = "{compile_dir}/{makename}"
		var makefile = new OFStream.open(makepath)

		var linker_options = new HashSet[String]
		for m in mainmodule.in_importation.greaters do
			var libs = m.collect_linker_libs
			if libs != null then linker_options.add_all(libs)
		end

<<<<<<< HEAD
		makefile.write("CC = ccache cc\nCXX = ccache c++\nCFLAGS = -g -O2 -Wno-unused-value -Wno-switch\nCINCL =\nLDFLAGS ?= \nLDLIBS  ?= -lm `pkg-config --libs bdw-gc` {linker_options.join(" ")}\n\n")
=======
		makefile.write("CC = ccache cc\nCXX = ccache c++\nCFLAGS = -g -O2 -Wno-unused-value -Wno-switch\nCINCL = {cc_includes}\nLDFLAGS ?= \nLDLIBS  ?= -lm {linker_options.join(" ")}\n\n")
>>>>>>> a0dbe694

		var ost = toolcontext.opt_stacktrace.value
		if (ost == "libunwind" or ost == "nitstack") and (platform == null or platform.supports_libunwind) then makefile.write("NEED_LIBUNWIND := YesPlease\n")

		# Dynamic adaptations
		# While `platform` enable complex toolchains, they are statically applied
		# For a dynamic adaptsation of the compilation, the generated Makefile should check and adapt things itself

		# Check and adapt the targeted system
		makefile.write("uname_S := $(shell sh -c 'uname -s 2>/dev/null || echo not')\n")
		makefile.write("ifeq ($(uname_S),Darwin)\n")
		# remove -lunwind since it is already included on macosx
		makefile.write("\tNEED_LIBUNWIND :=\n")
		makefile.write("endif\n\n")

		# Check and adapt for the compiler used
		# clang need an additionnal `-Qunused-arguments`
		makefile.write("clang_check := $(shell sh -c '$(CC) -v 2>&1 | grep -q clang; echo $$?')\nifeq ($(clang_check), 0)\n\tCFLAGS += -Qunused-arguments\nendif\n")

		makefile.write("ifdef NEED_LIBUNWIND\n\tLDLIBS += -lunwind\nendif\n")

		makefile.write("all: {outpath}\n\n")

		var ofiles = new Array[String]
		var dep_rules = new Array[String]
		# Compile each generated file
		for f in cfiles do
			var o = f.strip_extension(".c") + ".o"
			makefile.write("{o}: {f}\n\t$(CC) $(CFLAGS) $(CINCL) -c -o {o} {f}\n\n")
			ofiles.add(o)
			dep_rules.add(o)
		end

		var java_files = new Array[ExternFile]

		var pkgconfigs = new Array[String]
		for f in compiler.extern_bodies do
			pkgconfigs.add_all f.pkgconfigs
		end
		# Protect pkg-config
		if not pkgconfigs.is_empty then
			makefile.write """
# does pkg-config exists?
ifneq ($(shell which pkg-config >/dev/null; echo $$?), 0)
$(error "Command `pkg-config` not found. Please install it")
endif
"""
			for p in pkgconfigs do
				makefile.write """
# Check for library {{{p}}}
ifneq ($(shell pkg-config --exists '{{{p}}}'; echo $$?), 0)
$(error "pkg-config: package {{{p}}} is not found.")
endif
"""
			end
		end

		# Compile each required extern body into a specific .o
		for f in compiler.extern_bodies do
			var o = f.makefile_rule_name
			var ff = f.filename.basename("")
			makefile.write("{o}: {ff}\n")
			makefile.write("\t{f.makefile_rule_content}\n\n")
			dep_rules.add(f.makefile_rule_name)

			if f.compiles_to_o_file then ofiles.add(o)
			if f.add_to_jar then java_files.add(f)
		end

		if not java_files.is_empty then
			var jar_file = "{outpath}.jar"

			var class_files_array = new Array[String]
			for f in java_files do class_files_array.add(f.makefile_rule_name)
			var class_files = class_files_array.join(" ")

			makefile.write("{jar_file}: {class_files}\n")
			makefile.write("\tjar cf {jar_file} {class_files}\n\n")
			dep_rules.add jar_file
		end

		# Link edition
		var pkg = ""
		if not pkgconfigs.is_empty then
			pkg = "`pkg-config --libs {pkgconfigs.join(" ")}`"
		end
		makefile.write("{outpath}: {dep_rules.join(" ")}\n\t$(CC) $(LDFLAGS) -o {outpath} {ofiles.join(" ")} $(LDLIBS) {pkg}\n\n")
		# Clean
		makefile.write("clean:\n\trm {ofiles.join(" ")} 2>/dev/null\n\n")
		makefile.close
		self.toolcontext.info("Generated makefile: {makepath}", 2)

		makepath.file_copy_to "{compile_dir}/Makefile"
	end

	fun compile_c_code(compiler: AbstractCompiler, compile_dir: String)
	do
		var makename = makefile_name(compiler.mainmodule)

		var makeflags = self.toolcontext.opt_make_flags.value
		if makeflags == null then makeflags = ""
		self.toolcontext.info("make -B -C {compile_dir} -f {makename} -j 4 {makeflags}", 2)

		var res
		if self.toolcontext.verbose_level >= 3 then
			res = sys.system("make -B -C {compile_dir} -f {makename} -j 4 {makeflags} 2>&1")
		else
			res = sys.system("make -B -C {compile_dir} -f {makename} -j 4 {makeflags} 2>&1 >/dev/null")
		end
		if res != 0 then
			toolcontext.error(null, "make failed! Error code: {res}.")
		end
	end
end

# Singleton that store the knowledge about the compilation process
abstract class AbstractCompiler
	type VISITOR: AbstractCompilerVisitor

	# Table corresponding c_names to nit names (methods)
	var names = new HashMap[String, String]

	# The main module of the program currently compiled
	# Is assigned during the separate compilation
	var mainmodule: MModule is writable

	# The real main module of the program
	var realmainmodule: MModule

	# The modelbuilder used to know the model and the AST
	var modelbuilder: ModelBuilder is protected writable

	# Is hardening asked? (see --hardening)
	fun hardening: Bool do return self.modelbuilder.toolcontext.opt_hardening.value

	init(mainmodule: MModule, modelbuilder: ModelBuilder)
	do
		self.mainmodule = mainmodule
		self.realmainmodule = mainmodule
		self.modelbuilder = modelbuilder
	end

	# Force the creation of a new file
	# The point is to avoid contamination between must-be-compiled-separately files
	fun new_file(name: String): CodeFile
	do
		if modelbuilder.toolcontext.opt_group_c_files.value then
			if self.files.is_empty then
				var f = new CodeFile(mainmodule.name)
				self.files.add(f)
			end
			return self.files.first
		end
		var f = new CodeFile(name)
		self.files.add(f)
		return f
	end

	# The list of all associated files
	# Used to generate .c files
	var files = new List[CodeFile]

	# Initialize a visitor specific for a compiler engine
	fun new_visitor: VISITOR is abstract

	# Where global declaration are stored (the main .h)
	var header: CodeWriter is writable

	# Provide a declaration that can be requested (before or latter) by a visitor
	fun provide_declaration(key: String, s: String)
	do
		if self.provided_declarations.has_key(key) then
			assert self.provided_declarations[key] == s
		end
		self.provided_declarations[key] = s
	end

	private var provided_declarations = new HashMap[String, String]

	private var requirers_of_declarations = new HashMap[String, ANode]

	# Builds the .c and .h files to be used when generating a Stack Trace
	# Binds the generated C function names to Nit function names
	fun build_c_to_nit_bindings
	do
		var compile_dir = modelbuilder.compile_dir

		var stream = new OFStream.open("{compile_dir}/c_functions_hash.c")
		stream.write("#include <string.h>\n")
		stream.write("#include <stdlib.h>\n")
		stream.write("#include \"c_functions_hash.h\"\n")
		stream.write("typedef struct C_Nit_Names\{char* name; char* nit_name;\}C_Nit_Names;\n")
		stream.write("const char* get_nit_name(register const char* procproc, register unsigned int len)\{\n")
		stream.write("char* procname = malloc(len+1);")
		stream.write("memcpy(procname, procproc, len);")
		stream.write("procname[len] = '\\0';")
		stream.write("static const C_Nit_Names map[{names.length}] = \{\n")
		for i in names.keys do
			stream.write("\{\"")
			stream.write(i)
			stream.write("\",\"")
			stream.write(names[i])
			stream.write("\"\},\n")
		end
		stream.write("\};\n")
		stream.write("int i;")
		stream.write("for(i = 0; i < {names.length}; i++)\{")
		stream.write("if(strcmp(procname,map[i].name) == 0)\{")
		stream.write("free(procname);")
		stream.write("return map[i].nit_name;")
		stream.write("\}")
		stream.write("\}")
		stream.write("free(procname);")
		stream.write("return NULL;")
		stream.write("\}\n")
		stream.close

		stream = new OFStream.open("{compile_dir}/c_functions_hash.h")
		stream.write("const char* get_nit_name(register const char* procname, register unsigned int len);\n")
		stream.close

		extern_bodies.add(new ExternCFile("{compile_dir}/c_functions_hash.c", ""))
	end

	# Compile C headers
	# This method call compile_header_strucs method that has to be refined
	fun compile_header do
		self.header.add_decl("#include <stdlib.h>")
		self.header.add_decl("#include <stdio.h>")
		self.header.add_decl("#include <string.h>")
		self.header.add_decl("#include \"gc_chooser.h\"")
		self.header.add_decl("#ifdef ANDROID")
		self.header.add_decl("	#include <android/log.h>")
		self.header.add_decl("	#define PRINT_ERROR(...) (void)__android_log_print(ANDROID_LOG_WARN, \"Nit\", __VA_ARGS__)")
		self.header.add_decl("#else")
		self.header.add_decl("	#define PRINT_ERROR(...) fprintf(stderr, __VA_ARGS__)")
		self.header.add_decl("#endif")

		compile_header_structs
		compile_nitni_structs

		var gccd_disable = modelbuilder.toolcontext.opt_no_gcc_directive.value
		if gccd_disable.has("noreturn") or gccd_disable.has("all") then
			# Signal handler function prototype
			self.header.add_decl("void show_backtrace(int);")
		else
			self.header.add_decl("void show_backtrace(int) __attribute__ ((noreturn));")
		end

		if gccd_disable.has("likely") or gccd_disable.has("all") then
			self.header.add_decl("#define likely(x)       (x)")
			self.header.add_decl("#define unlikely(x)     (x)")
		else if gccd_disable.has("correct-likely") then
			# invert the `likely` definition
			# Used by masochists to bench the worst case
			self.header.add_decl("#define likely(x)       __builtin_expect((x),0)")
			self.header.add_decl("#define unlikely(x)     __builtin_expect((x),1)")
		else
			self.header.add_decl("#define likely(x)       __builtin_expect((x),1)")
			self.header.add_decl("#define unlikely(x)     __builtin_expect((x),0)")
		end

		# Global variable used by intern methods
		self.header.add_decl("extern int glob_argc;")
		self.header.add_decl("extern char **glob_argv;")
		self.header.add_decl("extern val *glob_sys;")
	end

	# Declaration of structures for live Nit types
	protected fun compile_header_structs is abstract

	# Declaration of structures for nitni undelying the FFI
	protected fun compile_nitni_structs
	do
		self.header.add_decl """
/* Native reference to Nit objects */
/* This structure is used to represent every Nit type in extern methods and custom C code. */
struct nitni_ref {
	struct nitni_ref *next,
		*prev; /* adjacent global references in global list */
	int count; /* number of time this global reference has been marked */
};

/* List of global references from C code to Nit objects */
/* Instanciated empty at init of Nit system and filled explicitly by user in C code */
struct nitni_global_ref_list_t {
	struct nitni_ref *head, *tail;
};
extern struct nitni_global_ref_list_t *nitni_global_ref_list;

/* Initializer of global reference list */
extern void nitni_global_ref_list_init();

/* Intern function to add a global reference to the list */
extern void nitni_global_ref_add( struct nitni_ref *ref );

/* Intern function to remove a global reference from the list */
extern void nitni_global_ref_remove( struct nitni_ref *ref );

/* Increase count on an existing global reference */
extern void nitni_global_ref_incr( struct nitni_ref *ref );

/* Decrease count on an existing global reference */
extern void nitni_global_ref_decr( struct nitni_ref *ref );
"""
	end

	fun compile_finalizer_function
	do
		var finalizable_type = mainmodule.finalizable_type
		if finalizable_type == null then return

		var finalize_meth = mainmodule.try_get_primitive_method("finalize", finalizable_type.mclass)

		if finalize_meth == null then
			modelbuilder.toolcontext.error(null, "The `Finalizable` class doesn't declare the `finalize` method.")
			return
		end

		var v = self.new_visitor
		v.add_decl "void gc_finalize (void *obj, void *client_data) \{"
		var recv = v.new_expr("obj", finalizable_type)
		v.send(finalize_meth, [recv])
		v.add "\}"
	end

	# Generate the main C function.
	#
	# This function:
	#
	# * allocate the Sys object if it exists
	# * call init if is exists
	# * call main if it exists
	fun compile_main_function
	do
		var v = self.new_visitor
		v.add_decl("#include <signal.h>")
		var ost = modelbuilder.toolcontext.opt_stacktrace.value
		var platform = mainmodule.target_platform

		if platform != null and not platform.supports_libunwind then ost = "none"

		var no_main = (platform != null and platform.no_main) or modelbuilder.toolcontext.opt_no_main.value

		if ost == "nitstack" or ost == "libunwind" then
			v.add_decl("#define UNW_LOCAL_ONLY")
			v.add_decl("#include <libunwind.h>")
			if ost == "nitstack" then
				v.add_decl("#include \"c_functions_hash.h\"")
			end
		end
		v.add_decl("int glob_argc;")
		v.add_decl("char **glob_argv;")
		v.add_decl("val *glob_sys;")

		if self.modelbuilder.toolcontext.opt_typing_test_metrics.value then
			for tag in count_type_test_tags do
				v.add_decl("long count_type_test_resolved_{tag};")
				v.add_decl("long count_type_test_unresolved_{tag};")
				v.add_decl("long count_type_test_skipped_{tag};")
				v.compiler.header.add_decl("extern long count_type_test_resolved_{tag};")
				v.compiler.header.add_decl("extern long count_type_test_unresolved_{tag};")
				v.compiler.header.add_decl("extern long count_type_test_skipped_{tag};")
			end
		end

		if self.modelbuilder.toolcontext.opt_invocation_metrics.value then
			v.add_decl("long count_invoke_by_tables;")
			v.add_decl("long count_invoke_by_direct;")
			v.add_decl("long count_invoke_by_inline;")
			v.compiler.header.add_decl("extern long count_invoke_by_tables;")
			v.compiler.header.add_decl("extern long count_invoke_by_direct;")
			v.compiler.header.add_decl("extern long count_invoke_by_inline;")
		end

		if self.modelbuilder.toolcontext.opt_isset_checks_metrics.value then
			v.add_decl("long count_attr_reads = 0;")
			v.add_decl("long count_isset_checks = 0;")
			v.compiler.header.add_decl("extern long count_attr_reads;")
			v.compiler.header.add_decl("extern long count_isset_checks;")
		end

		v.add_decl("void sig_handler(int signo)\{")
		v.add_decl("PRINT_ERROR(\"Caught signal : %s\\n\", strsignal(signo));")
		v.add_decl("show_backtrace(signo);")
		v.add_decl("\}")

		v.add_decl("void show_backtrace (int signo) \{")
		if ost == "nitstack" or ost == "libunwind" then
			v.add_decl("char* opt = getenv(\"NIT_NO_STACK\");")
			v.add_decl("unw_cursor_t cursor;")
			v.add_decl("if(opt==NULL)\{")
			v.add_decl("unw_context_t uc;")
			v.add_decl("unw_word_t ip;")
			v.add_decl("char* procname = malloc(sizeof(char) * 100);")
			v.add_decl("unw_getcontext(&uc);")
			v.add_decl("unw_init_local(&cursor, &uc);")
			v.add_decl("PRINT_ERROR(\"-------------------------------------------------\\n\");")
			v.add_decl("PRINT_ERROR(\"--   Stack Trace   ------------------------------\\n\");")
			v.add_decl("PRINT_ERROR(\"-------------------------------------------------\\n\");")
			v.add_decl("while (unw_step(&cursor) > 0) \{")
			v.add_decl("	unw_get_proc_name(&cursor, procname, 100, &ip);")
			if ost == "nitstack" then
			v.add_decl("	const char* recv = get_nit_name(procname, strlen(procname));")
			v.add_decl("	if (recv != NULL)\{")
			v.add_decl("		PRINT_ERROR(\"` %s\\n\", recv);")
			v.add_decl("	\}else\{")
			v.add_decl("		PRINT_ERROR(\"` %s\\n\", procname);")
			v.add_decl("	\}")
			else
			v.add_decl("	PRINT_ERROR(\"` %s \\n\",procname);")
			end
			v.add_decl("\}")
			v.add_decl("PRINT_ERROR(\"-------------------------------------------------\\n\");")
			v.add_decl("free(procname);")
			v.add_decl("\}")
		end
		v.add_decl("exit(signo);")
		v.add_decl("\}")

		if no_main then
			v.add_decl("int nit_main(int argc, char** argv) \{")
		else
			v.add_decl("int main(int argc, char** argv) \{")
		end

		v.add("signal(SIGABRT, sig_handler);")
		v.add("signal(SIGFPE, sig_handler);")
		v.add("signal(SIGILL, sig_handler);")
		v.add("signal(SIGINT, sig_handler);")
		v.add("signal(SIGTERM, sig_handler);")
		v.add("signal(SIGSEGV, sig_handler);")
		v.add("signal(SIGPIPE, sig_handler);")

		v.add("glob_argc = argc; glob_argv = argv;")
		v.add("initialize_gc_option();")

		v.add "initialize_nitni_global_refs();"

		var main_type = mainmodule.sys_type
		if main_type != null then
			var mainmodule = v.compiler.mainmodule
			var glob_sys = v.init_instance(main_type)
			v.add("glob_sys = {glob_sys};")
			var main_init = mainmodule.try_get_primitive_method("init", main_type.mclass)
			if main_init != null then
				v.send(main_init, [glob_sys])
			end
			var main_method = mainmodule.try_get_primitive_method("run", main_type.mclass) or else
				mainmodule.try_get_primitive_method("main", main_type.mclass)
			if main_method != null then
				v.send(main_method, [glob_sys])
			end
		end

		if self.modelbuilder.toolcontext.opt_typing_test_metrics.value then
			v.add_decl("long count_type_test_resolved_total = 0;")
			v.add_decl("long count_type_test_unresolved_total = 0;")
			v.add_decl("long count_type_test_skipped_total = 0;")
			v.add_decl("long count_type_test_total_total = 0;")
			for tag in count_type_test_tags do
				v.add_decl("long count_type_test_total_{tag};")
				v.add("count_type_test_total_{tag} = count_type_test_resolved_{tag} + count_type_test_unresolved_{tag} + count_type_test_skipped_{tag};")
				v.add("count_type_test_resolved_total += count_type_test_resolved_{tag};")
				v.add("count_type_test_unresolved_total += count_type_test_unresolved_{tag};")
				v.add("count_type_test_skipped_total += count_type_test_skipped_{tag};")
				v.add("count_type_test_total_total += count_type_test_total_{tag};")
			end
			v.add("printf(\"# dynamic count_type_test: total %l\\n\");")
			v.add("printf(\"\\tresolved\\tunresolved\\tskipped\\ttotal\\n\");")
			var tags = count_type_test_tags.to_a
			tags.add("total")
			for tag in tags do
				v.add("printf(\"{tag}\");")
				v.add("printf(\"\\t%ld (%.2f%%)\", count_type_test_resolved_{tag}, 100.0*count_type_test_resolved_{tag}/count_type_test_total_total);")
				v.add("printf(\"\\t%ld (%.2f%%)\", count_type_test_unresolved_{tag}, 100.0*count_type_test_unresolved_{tag}/count_type_test_total_total);")
				v.add("printf(\"\\t%ld (%.2f%%)\", count_type_test_skipped_{tag}, 100.0*count_type_test_skipped_{tag}/count_type_test_total_total);")
				v.add("printf(\"\\t%ld (%.2f%%)\\n\", count_type_test_total_{tag}, 100.0*count_type_test_total_{tag}/count_type_test_total_total);")
			end
		end

		if self.modelbuilder.toolcontext.opt_invocation_metrics.value then
			v.add_decl("long count_invoke_total;")
			v.add("count_invoke_total = count_invoke_by_tables + count_invoke_by_direct + count_invoke_by_inline;")
			v.add("printf(\"# dynamic count_invocation: total %ld\\n\", count_invoke_total);")
			v.add("printf(\"by table: %ld (%.2f%%)\\n\", count_invoke_by_tables, 100.0*count_invoke_by_tables/count_invoke_total);")
			v.add("printf(\"direct:   %ld (%.2f%%)\\n\", count_invoke_by_direct, 100.0*count_invoke_by_direct/count_invoke_total);")
			v.add("printf(\"inlined:  %ld (%.2f%%)\\n\", count_invoke_by_inline, 100.0*count_invoke_by_inline/count_invoke_total);")
		end

		if self.modelbuilder.toolcontext.opt_isset_checks_metrics.value then
			v.add("printf(\"# dynamic attribute reads: %ld\\n\", count_attr_reads);")
			v.add("printf(\"# dynamic isset checks: %ld\\n\", count_isset_checks);")
		end

		v.add("return 0;")
		v.add("\}")
	end

	# Copile all C functions related to the [incr|decr]_ref features of the FFI
	fun compile_nitni_global_ref_functions
	do
		var v = self.new_visitor
		v.add """
struct nitni_global_ref_list_t *nitni_global_ref_list;
void initialize_nitni_global_refs() {
	nitni_global_ref_list = (struct nitni_global_ref_list_t*)nit_alloc(sizeof(struct nitni_global_ref_list_t));
	nitni_global_ref_list->head = NULL;
	nitni_global_ref_list->tail = NULL;
}

void nitni_global_ref_add( struct nitni_ref *ref ) {
	if ( nitni_global_ref_list->head == NULL ) {
		nitni_global_ref_list->head = ref;
		ref->prev = NULL;
	} else {
		nitni_global_ref_list->tail->next = ref;
		ref->prev = nitni_global_ref_list->tail;
	}
	nitni_global_ref_list->tail = ref;

	ref->next = NULL;
}

void nitni_global_ref_remove( struct nitni_ref *ref ) {
	if ( ref->prev == NULL ) {
		nitni_global_ref_list->head = ref->next;
	} else {
		ref->prev->next = ref->next;
	}

	if ( ref->next == NULL ) {
		nitni_global_ref_list->tail = ref->prev;
	} else {
		ref->next->prev = ref->prev;
	}
}

extern void nitni_global_ref_incr( struct nitni_ref *ref ) {
	if ( ref->count == 0 ) /* not registered */
	{
		/* add to list */
		nitni_global_ref_add( ref );
	}

	ref->count ++;
}

extern void nitni_global_ref_decr( struct nitni_ref *ref ) {
	if ( ref->count == 1 ) /* was last reference */
	{
		/* remove from list */
		nitni_global_ref_remove( ref );
	}

	ref->count --;
}
"""
	end

	# List of additional files required to compile (FFI)
	var extern_bodies = new Array[ExternFile]

	# List of source files to copy over to the compile dir
	var files_to_copy = new Array[String]

	# This is used to avoid adding an extern file more than once
	private var seen_extern = new ArraySet[String]

	# Generate code that initialize the attributes on a new instance
	fun generate_init_attr(v: VISITOR, recv: RuntimeVariable, mtype: MClassType)
	do
		var cds = mtype.collect_mclassdefs(self.mainmodule).to_a
		self.mainmodule.linearize_mclassdefs(cds)
		for cd in cds do
			if not self.modelbuilder.mclassdef2nclassdef.has_key(cd) then continue
			var n = self.modelbuilder.mclassdef2nclassdef[cd]
			for npropdef in n.n_propdefs do
				if npropdef isa AAttrPropdef then
					npropdef.init_expr(v, recv)
				end
			end
		end
	end

	# Generate code that check if an attribute is correctly initialized
	fun generate_check_attr(v: VISITOR, recv: RuntimeVariable, mtype: MClassType)
	do
		var cds = mtype.collect_mclassdefs(self.mainmodule).to_a
		self.mainmodule.linearize_mclassdefs(cds)
		for cd in cds do
			if not self.modelbuilder.mclassdef2nclassdef.has_key(cd) then continue
			var n = self.modelbuilder.mclassdef2nclassdef[cd]
			for npropdef in n.n_propdefs do
				if npropdef isa AAttrPropdef then
					npropdef.check_expr(v, recv)
				end
			end
		end
	end

	# stats

	var count_type_test_tags: Array[String] = ["isa", "as", "auto", "covariance", "erasure"]
	var count_type_test_resolved: HashMap[String, Int] = init_count_type_test_tags
	var count_type_test_unresolved: HashMap[String, Int] = init_count_type_test_tags
	var count_type_test_skipped: HashMap[String, Int] = init_count_type_test_tags

	protected fun init_count_type_test_tags: HashMap[String, Int]
	do
		var res = new HashMap[String, Int]
		for tag in count_type_test_tags do
			res[tag] = 0
		end
		return res
	end

	# Display stats about compilation process
	#
	# Metrics used:
	#
	# * type tests against resolved types (`x isa Collection[Animal]`)
	# * type tests against unresolved types (`x isa Collection[E]`)
	# * type tests skipped
	# * type tests total
	fun display_stats
	do
		if self.modelbuilder.toolcontext.opt_typing_test_metrics.value then
			print "# static count_type_test"
			print "\tresolved:\tunresolved\tskipped\ttotal"
			var count_type_test_total = init_count_type_test_tags
			count_type_test_resolved["total"] = 0
			count_type_test_unresolved["total"] = 0
			count_type_test_skipped["total"] = 0
			count_type_test_total["total"] = 0
			for tag in count_type_test_tags do
				count_type_test_total[tag] = count_type_test_resolved[tag] + count_type_test_unresolved[tag] + count_type_test_skipped[tag]
				count_type_test_resolved["total"] += count_type_test_resolved[tag]
				count_type_test_unresolved["total"] += count_type_test_unresolved[tag]
				count_type_test_skipped["total"] += count_type_test_skipped[tag]
				count_type_test_total["total"] += count_type_test_total[tag]
			end
			var count_type_test = count_type_test_total["total"]
			var tags = count_type_test_tags.to_a
			tags.add("total")
			for tag in tags do
				printn tag
				printn "\t{count_type_test_resolved[tag]} ({div(count_type_test_resolved[tag],count_type_test)}%)"
				printn "\t{count_type_test_unresolved[tag]} ({div(count_type_test_unresolved[tag],count_type_test)}%)"
				printn "\t{count_type_test_skipped[tag]} ({div(count_type_test_skipped[tag],count_type_test)}%)"
				printn "\t{count_type_test_total[tag]} ({div(count_type_test_total[tag],count_type_test)}%)"
				print ""
			end
		end
	end

	fun finalize_ffi_for_module(mmodule: MModule) do mmodule.finalize_ffi(self)

	# Division facility
	# Avoid division by zero by returning the string "n/a"
	fun div(a,b:Int):String
	do
		if b == 0 then return "n/a"
		return ((a*10000/b).to_f / 100.0).to_precision(2)
	end
end

# A file unit (may be more than one file if
# A file unit aim to be autonomous and is made or one or more `CodeWriter`s
class CodeFile
	var name: String
	var writers = new Array[CodeWriter]
	var required_declarations = new HashSet[String]
end

# Where to store generated lines
class CodeWriter
	var file: CodeFile
	var lines: List[String] = new List[String]
	var decl_lines: List[String] = new List[String]

	# Add a line in the main part of the generated C
	fun add(s: String) do self.lines.add(s)

	# Add a line in the
	# (used for local or global declaration)
	fun add_decl(s: String) do self.decl_lines.add(s)

	init(file: CodeFile)
	do
		self.file = file
		file.writers.add(self)
	end
end

# A visitor on the AST of property definition that generate the C code.
abstract class AbstractCompilerVisitor

	type COMPILER: AbstractCompiler

	# The associated compiler
	var compiler: COMPILER

	# The current visited AST node
	var current_node: nullable ANode = null is writable

	# The current `Frame`
	var frame: nullable Frame is writable

	# Alias for self.compiler.mainmodule.object_type
	fun object_type: MClassType do return self.compiler.mainmodule.object_type

	# Alias for self.compiler.mainmodule.bool_type
	fun bool_type: MClassType do return self.compiler.mainmodule.bool_type

	var writer: CodeWriter

	init(compiler: COMPILER)
	do
		self.compiler = compiler
		self.writer = new CodeWriter(compiler.files.last)
	end

	# Force to get the primitive class named `name` or abort
	fun get_class(name: String): MClass do return self.compiler.mainmodule.get_primitive_class(name)

	# Force to get the primitive property named `name` in the instance `recv` or abort
	fun get_property(name: String, recv: MType): MMethod
	do
		assert recv isa MClassType
		return self.compiler.modelbuilder.force_get_primitive_method(self.current_node, name, recv.mclass, self.compiler.mainmodule)
	end

	fun compile_callsite(callsite: CallSite, arguments: Array[RuntimeVariable]): nullable RuntimeVariable
	do
		var initializers = callsite.mpropdef.initializers
		if not initializers.is_empty then
			var recv = arguments.first

			var i = 1
			for p in initializers do
				if p isa MMethod then
					var args = [recv]
					for x in p.intro.msignature.mparameters do
						args.add arguments[i]
						i += 1
					end
					self.send(p, args)
				else if p isa MAttribute then
					self.write_attribute(p, recv, arguments[i])
					i += 1
				else abort
			end
			assert i == arguments.length

			return self.send(callsite.mproperty, [recv])
		end

		return self.send(callsite.mproperty, arguments)
	end

	fun native_array_instance(elttype: MType, length: RuntimeVariable): RuntimeVariable is abstract

	fun calloc_array(ret_type: MType, arguments: Array[RuntimeVariable]) is abstract

	fun native_array_def(pname: String, ret_type: nullable MType, arguments: Array[RuntimeVariable]) is abstract

	# Evaluate `args` as expressions in the call of `mpropdef` on `recv`.
	# This method is used to manage varargs in signatures and returns the real array
	# of runtime variables to use in the call.
	fun varargize(mpropdef: MMethodDef, recv: RuntimeVariable, args: SequenceRead[AExpr]): Array[RuntimeVariable]
	do
		var msignature = mpropdef.new_msignature or else mpropdef.msignature.as(not null)
		var res = new Array[RuntimeVariable]
		res.add(recv)

		if args.is_empty then return res

		var vararg_rank = msignature.vararg_rank
		var vararg_len = args.length - msignature.arity
		if vararg_len < 0 then vararg_len = 0

		for i in [0..msignature.arity[ do
			if i == vararg_rank then
				var ne = args[i]
				if ne isa AVarargExpr then
					var e = self.expr(ne.n_expr, null)
					res.add(e)
					continue
				end
				var vararg = new Array[RuntimeVariable]
				for j in [vararg_rank..vararg_rank+vararg_len] do
					var e = self.expr(args[j], null)
					vararg.add(e)
				end
				var elttype = msignature.mparameters[vararg_rank].mtype
				var arg = self.vararg_instance(mpropdef, recv, vararg, elttype)
				res.add(arg)
			else
				var j = i
				if i > vararg_rank then j += vararg_len
				var e = self.expr(args[j], null)
				res.add(e)
			end
		end
		return res
	end

	# Type handling

	# Anchor a type to the main module and the current receiver
	fun anchor(mtype: MType): MType
	do
		if not mtype.need_anchor then return mtype
		return mtype.anchor_to(self.compiler.mainmodule, self.frame.receiver)
	end

	fun resolve_for(mtype: MType, recv: RuntimeVariable): MType
	do
		if not mtype.need_anchor then return mtype
		return mtype.resolve_for(recv.mcasttype, self.frame.receiver, self.compiler.mainmodule, true)
	end

	# Unsafely cast a value to a new type
	# ie the result share the same C variable but my have a different mcasttype
	# NOTE: if the adaptation is useless then `value` is returned as it.
	# ENSURE: `result.name == value.name`
	fun autoadapt(value: RuntimeVariable, mtype: MType): RuntimeVariable
	do
		mtype = self.anchor(mtype)
		var valmtype = value.mcasttype
		if valmtype.is_subtype(self.compiler.mainmodule, null, mtype) then
			return value
		end

		if valmtype isa MNullableType and valmtype.mtype.is_subtype(self.compiler.mainmodule, null, mtype) then
			var res = new RuntimeVariable(value.name, valmtype, valmtype.mtype)
			return res
		else
			var res = new RuntimeVariable(value.name, valmtype, mtype)
			return res
		end
	end

	# Generate a super call from a method definition
	fun supercall(m: MMethodDef, recvtype: MClassType, args: Array[RuntimeVariable]): nullable RuntimeVariable is abstract

	# Adapt the arguments of a method according to targetted `MMethodDef`
	fun adapt_signature(m: MMethodDef, args: Array[RuntimeVariable]) is abstract

	# Unbox all the arguments of a method when implemented `extern` or `intern`
	fun unbox_signature_extern(m: MMethodDef, args: Array[RuntimeVariable]) is abstract

	# Box or unbox a value to another type iff a C type conversion is needed
	# ENSURE: `result.mtype.ctype == mtype.ctype`
	fun autobox(value: RuntimeVariable, mtype: MType): RuntimeVariable is abstract

	# Box extern classes to be used in the generated code
	fun box_extern(value: RuntimeVariable, mtype: MType): RuntimeVariable is abstract

	# Unbox extern classes to be used in extern code (legacy NI and FFI)
	fun unbox_extern(value: RuntimeVariable, mtype: MType): RuntimeVariable is abstract

	#  Generate a polymorphic subtype test
	fun type_test(value: RuntimeVariable, mtype: MType, tag: String): RuntimeVariable is abstract

	#  Generate the code required to dynamically check if 2 objects share the same runtime type
	fun is_same_type_test(value1, value2: RuntimeVariable): RuntimeVariable is abstract

	#  Generate a Nit "is" for two runtime_variables
	fun equal_test(value1, value2: RuntimeVariable): RuntimeVariable is abstract

	# Sends

	#  Generate a static call on a method definition
	fun call(m: MMethodDef, recvtype: MClassType, args: Array[RuntimeVariable]): nullable RuntimeVariable is abstract

	#  Generate a polymorphic send for the method `m` and the arguments `args`
	fun send(m: MMethod, args: Array[RuntimeVariable]): nullable RuntimeVariable is abstract

	# Generate a monomorphic send for the method `m`, the type `t` and the arguments `args`
	fun monomorphic_send(m: MMethod, t: MType, args: Array[RuntimeVariable]): nullable RuntimeVariable
	do
		assert t isa MClassType
		var propdef = m.lookup_first_definition(self.compiler.mainmodule, t)
		return self.call(propdef, t, args)
	end

	# Generate a monomorphic super send from the method `m`, the type `t` and the arguments `args`
	fun monomorphic_super_send(m: MMethodDef, t: MType, args: Array[RuntimeVariable]): nullable RuntimeVariable
	do
		assert t isa MClassType
		m = m.lookup_next_definition(self.compiler.mainmodule, t)
		return self.call(m, t, args)
	end

	# Attributes handling

	# Generate a polymorphic attribute is_set test
	fun isset_attribute(a: MAttribute, recv: RuntimeVariable): RuntimeVariable is abstract

	# Generate a polymorphic attribute read
	fun read_attribute(a: MAttribute, recv: RuntimeVariable): RuntimeVariable is abstract

	# Generate a polymorphic attribute write
	fun write_attribute(a: MAttribute, recv: RuntimeVariable, value: RuntimeVariable) is abstract

	# Checks

	# Add a check and an abort for a null receiver if needed
	fun check_recv_notnull(recv: RuntimeVariable)
	do
		if self.compiler.modelbuilder.toolcontext.opt_no_check_null.value then return

		var maybenull = recv.mcasttype isa MNullableType or recv.mcasttype isa MNullType
		if maybenull then
			self.add("if (unlikely({recv} == NULL)) \{")
			self.add_abort("Receiver is null")
			self.add("\}")
		end
	end

	# Names handling

	private var names = new HashSet[String]
	private var last: Int = 0

	# Return a new name based on `s` and unique in the visitor
	fun get_name(s: String): String
	do
		if not self.names.has(s) then
			self.names.add(s)
			return s
		end
		var i = self.last + 1
		loop
			var s2 = s + i.to_s
			if not self.names.has(s2) then
				self.last = i
				self.names.add(s2)
				return s2
			end
			i = i + 1
		end
	end

	# Return an unique and stable identifier associated with an escapemark
	fun escapemark_name(e: nullable EscapeMark): String
	do
		assert e != null
		if escapemark_names.has_key(e) then return escapemark_names[e]
		var name = e.name
		if name == null then name = "label"
		name = get_name(name)
		escapemark_names[e] = name
		return name
	end

	# Insert a C label for associated with an escapemark
	fun add_escape_label(e: nullable EscapeMark)
	do
		if e == null then return
		if e.escapes.is_empty then return
		add("BREAK_{escapemark_name(e)}: (void)0;")
	end

	private var escapemark_names = new HashMap[EscapeMark, String]

	# Return a "const char*" variable associated to the classname of the dynamic type of an object
	# NOTE: we do not return a `RuntimeVariable` "NativeString" as the class may not exist in the module/program
	fun class_name_string(value: RuntimeVariable): String is abstract

	# Variables handling

	protected var variables = new HashMap[Variable, RuntimeVariable]

	# Return the local runtime_variable associated to a Nit local variable
	fun variable(variable: Variable): RuntimeVariable
	do
		if self.variables.has_key(variable) then
			return self.variables[variable]
		else
			var name = self.get_name("var_{variable.name}")
			var mtype = variable.declared_type.as(not null)
			mtype = self.anchor(mtype)
			var res = new RuntimeVariable(name, mtype, mtype)
			self.add_decl("{mtype.ctype} {name} /* var {variable}: {mtype} */;")
			self.variables[variable] = res
			return res
		end
	end

	# Return a new uninitialized local runtime_variable
	fun new_var(mtype: MType): RuntimeVariable
	do
		mtype = self.anchor(mtype)
		var name = self.get_name("var")
		var res = new RuntimeVariable(name, mtype, mtype)
		self.add_decl("{mtype.ctype} {name} /* : {mtype} */;")
		return res
	end

	# The difference with `new_var` is the C static type of the local variable
	fun new_var_extern(mtype: MType): RuntimeVariable
	do
		mtype = self.anchor(mtype)
		var name = self.get_name("var")
		var res = new RuntimeVariable(name, mtype, mtype)
		self.add_decl("{mtype.ctype_extern} {name} /* : {mtype} for extern */;")
		return res
	end

	# Return a new uninitialized named runtime_variable
	fun new_named_var(mtype: MType, name: String): RuntimeVariable
	do
		mtype = self.anchor(mtype)
		var res = new RuntimeVariable(name, mtype, mtype)
		self.add_decl("{mtype.ctype} {name} /* : {mtype} */;")
		return res
	end

	# Correctly assign a left and a right value
	# Boxing and unboxing is performed if required
	fun assign(left, right: RuntimeVariable)
	do
		right = self.autobox(right, left.mtype)
		self.add("{left} = {right};")
	end

	# Generate instances

	# Generate a alloc-instance + init-attributes
	fun init_instance(mtype: MClassType): RuntimeVariable is abstract

	# Set a GC finalizer on `recv`, only if `recv` isa Finalizable
	fun set_finalizer(recv: RuntimeVariable)
	do
		var mtype = recv.mtype
		var finalizable_type = compiler.mainmodule.finalizable_type
		if finalizable_type != null and not mtype.need_anchor and
				mtype.is_subtype(compiler.mainmodule, null, finalizable_type) then
			add "gc_register_finalizer({recv});"
		end
	end

	# Generate an integer value
	fun int_instance(value: Int): RuntimeVariable
	do
		var res = self.new_var(self.get_class("Int").mclass_type)
		self.add("{res} = {value};")
		return res
	end

	# Generate an integer value
	fun bool_instance(value: Bool): RuntimeVariable
	do
		var res = self.new_var(self.get_class("Bool").mclass_type)
		if value then
			self.add("{res} = 1;")
		else
			self.add("{res} = 0;")
		end
		return res
	end

	# Generate a string value
	fun string_instance(string: String): RuntimeVariable
	do
		var mtype = self.get_class("String").mclass_type
		var name = self.get_name("varonce")
		self.add_decl("static {mtype.ctype} {name};")
		var res = self.new_var(mtype)
		self.add("if ({name}) \{")
		self.add("{res} = {name};")
		self.add("\} else \{")
		var native_mtype = self.get_class("NativeString").mclass_type
		var nat = self.new_var(native_mtype)
		self.add("{nat} = \"{string.escape_to_c}\";")
		var length = self.int_instance(string.length)
		self.add("{res} = {self.send(self.get_property("to_s_with_length", native_mtype), [nat, length]).as(not null)};")
		self.add("{name} = {res};")
		self.add("\}")
		return res
	end

	fun value_instance(object: Object): RuntimeVariable
	do
		if object isa Int then
			return int_instance(object)
		else if object isa Bool then
			return bool_instance(object)
		else if object isa String then
			return string_instance(object)
		else
			abort
		end
	end

	# Generate an array value
	fun array_instance(array: Array[RuntimeVariable], elttype: MType): RuntimeVariable is abstract

	# Get an instance of a array for a vararg
	fun vararg_instance(mpropdef: MPropDef, recv: RuntimeVariable, varargs: Array[RuntimeVariable], elttype: MType): RuntimeVariable is abstract

	# Code generation

	# Add a line in the main part of the generated C
	fun add(s: String) do self.writer.lines.add(s)

	# Add a line in the
	# (used for local or global declaration)
	fun add_decl(s: String) do self.writer.decl_lines.add(s)

	# Request the presence of a global declaration
	fun require_declaration(key: String)
	do
		var reqs = self.writer.file.required_declarations
		if reqs.has(key) then return
		reqs.add(key)
		var node = current_node
		if node != null then compiler.requirers_of_declarations[key] = node
	end

	# Add a declaration in the local-header
	# The declaration is ensured to be present once
	fun declare_once(s: String)
	do
		self.compiler.provide_declaration(s, s)
		self.require_declaration(s)
	end

	# look for a needed .h and .c file for a given .nit source-file
	# FIXME: bad API, parameter should be a `MModule`, not its source-file
	fun add_extern(file: String)
	do
		file = file.strip_extension(".nit")
		var tryfile = file + ".nit.h"
		if tryfile.file_exists then
			self.declare_once("#include \"{tryfile.basename("")}\"")
			self.compiler.files_to_copy.add(tryfile)
		end
		tryfile = file + "_nit.h"
		if tryfile.file_exists then
			self.declare_once("#include \"{tryfile.basename("")}\"")
			self.compiler.files_to_copy.add(tryfile)
		end

		if self.compiler.seen_extern.has(file) then return
		self.compiler.seen_extern.add(file)
		tryfile = file + ".nit.c"
		if not tryfile.file_exists then
			tryfile = file + "_nit.c"
			if not tryfile.file_exists then return
		end
		var f = new ExternCFile(tryfile.basename(""), "")
		self.compiler.extern_bodies.add(f)
		self.compiler.files_to_copy.add(tryfile)
	end

	# Return a new local runtime_variable initialized with the C expression `cexpr`.
	fun new_expr(cexpr: String, mtype: MType): RuntimeVariable
	do
		var res = new_var(mtype)
		self.add("{res} = {cexpr};")
		return res
	end

	# Generate generic abort
	# used by aborts, asserts, casts, etc.
	fun add_abort(message: String)
	do
		self.add("PRINT_ERROR(\"Runtime error: %s\", \"{message.escape_to_c}\");")
		add_raw_abort
	end

	fun add_raw_abort
	do
		if self.current_node != null and self.current_node.location.file != null then
			self.add("PRINT_ERROR(\" (%s:%d)\\n\", \"{self.current_node.location.file.filename.escape_to_c}\", {current_node.location.line_start});")
		else
			self.add("PRINT_ERROR(\"\\n\");")
		end
		self.add("show_backtrace(1);")
	end

	# Add a dynamic cast
	fun add_cast(value: RuntimeVariable, mtype: MType, tag: String)
	do
		var res = self.type_test(value, mtype, tag)
		self.add("if (unlikely(!{res})) \{")
		var cn = self.class_name_string(value)
		self.add("PRINT_ERROR(\"Runtime error: Cast failed. Expected `%s`, got `%s`\", \"{mtype.to_s.escape_to_c}\", {cn});")
		self.add_raw_abort
		self.add("\}")
	end

	# Generate a return with the value `s`
	fun ret(s: RuntimeVariable)
	do
		self.assign(self.frame.returnvar.as(not null), s)
		self.add("goto {self.frame.returnlabel.as(not null)};")
	end

	# Compile a statement (if any)
	fun stmt(nexpr: nullable AExpr)
	do
		if nexpr == null then return
		var old = self.current_node
		self.current_node = nexpr
		nexpr.stmt(self)
		self.current_node = old
	end

	# Compile an expression an return its result
	# `mtype` is the expected return type, pass null if no specific type is expected.
	fun expr(nexpr: AExpr, mtype: nullable MType): RuntimeVariable
	do
		var old = self.current_node
		self.current_node = nexpr
		var res = nexpr.expr(self).as(not null)
		if mtype != null then
			mtype = self.anchor(mtype)
			res = self.autobox(res, mtype)
		end
		res = autoadapt(res, nexpr.mtype.as(not null))
		var implicit_cast_to = nexpr.implicit_cast_to
		if implicit_cast_to != null and not self.compiler.modelbuilder.toolcontext.opt_no_check_autocast.value then
			add_cast(res, implicit_cast_to, "auto")
			res = autoadapt(res, implicit_cast_to)
		end
		self.current_node = old
		return res
	end

	# Alias for `self.expr(nexpr, self.bool_type)`
	fun expr_bool(nexpr: AExpr): RuntimeVariable do return expr(nexpr, bool_type)

	# Safely show a debug message on the current node and repeat the message in the C code as a comment
	fun debug(message: String)
	do
		var node = self.current_node
		if node == null then
			print "?: {message}"
		else
			node.debug(message)
		end
		self.add("/* DEBUG: {message} */")
	end
end

# A C function associated to a Nit method
# Because of customization, a given Nit method can be compiler more that once
abstract class AbstractRuntimeFunction

	type COMPILER: AbstractCompiler
	type VISITOR: AbstractCompilerVisitor

	# The associated Nit method
	var mmethoddef: MMethodDef

	# The mangled c name of the runtime_function
	# Subclasses should redefine `build_c_name` instead
	fun c_name: String
	do
		var res = self.c_name_cache
		if res != null then return res
		res = self.build_c_name
		self.c_name_cache = res
		return res
	end

	# Non cached version of `c_name`
	protected fun build_c_name: String is abstract

	protected var c_name_cache: nullable String = null is writable

	# Implements a call of the runtime_function
	# May inline the body or generate a C function call
	fun call(v: VISITOR, arguments: Array[RuntimeVariable]): nullable RuntimeVariable is abstract

	# Generate the code for the `AbstractRuntimeFunction`
	# Warning: compile more than once compilation makes CC unhappy
	fun compile_to_c(compiler: COMPILER) is abstract
end

# A runtime variable hold a runtime value in C.
# Runtime variables are associated to Nit local variables and intermediate results in Nit expressions.
#
# The tricky point is that a single C variable can be associated to more than one `RuntimeVariable` because the static knowledge of the type of an expression can vary in the C code.
class RuntimeVariable
	# The name of the variable in the C code
	var name: String

	# The static type of the variable (as declard in C)
	var mtype: MType

	# The current casted type of the variable (as known in Nit)
	var mcasttype: MType is writable

	# If the variable exaclty a mcasttype?
	# false (usual value) means that the variable is a mcasttype or a subtype.
	var is_exact: Bool = false is writable

	init(name: String, mtype: MType, mcasttype: MType)
	do
		self.name = name
		self.mtype = mtype
		self.mcasttype = mcasttype
		assert not mtype.need_anchor
		assert not mcasttype.need_anchor
	end

	redef fun to_s do return name

	redef fun inspect
	do
		var exact_str
		if self.is_exact then
			exact_str = " exact"
		else
			exact_str = ""
		end
		var type_str
		if self.mtype == self.mcasttype then
			type_str = "{mtype}{exact_str}"
		else
			type_str = "{mtype}({mcasttype}{exact_str})"
		end
		return "<{name}:{type_str}>"
	end
end

# A frame correspond to a visited property in a `GlobalCompilerVisitor`
class Frame

	type VISITOR: AbstractCompilerVisitor

	# The associated visitor
	var visitor: VISITOR

	# The executed property.
	# A Method in case of a call, an attribute in case of a default initialization.
	var mpropdef: MPropDef

	# The static type of the receiver
	var receiver: MClassType

	# Arguments of the method (the first is the receiver)
	var arguments: Array[RuntimeVariable]

	# The runtime_variable associated to the return (in a function)
	var returnvar: nullable RuntimeVariable = null is writable

	# The label at the end of the property
	var returnlabel: nullable String = null is writable
end

redef class MType
	# Return the C type associated to a given Nit static type
	fun ctype: String do return "val*"

	# C type outside of the compiler code and in boxes
	fun ctype_extern: String do return "val*"

	# Short name of the `ctype` to use in unions
	fun ctypename: String do return "val"

	# Return the name of the C structure associated to a Nit live type
	fun c_name: String is abstract
	protected var c_name_cache: nullable String is protected writable
end

redef class MClassType
	redef fun c_name
	do
		var res = self.c_name_cache
		if res != null then return res
		res = "{mclass.intro_mmodule.name.to_cmangle}__{mclass.name.to_cmangle}"
		self.c_name_cache = res
		return res
	end

	redef fun ctype: String
	do
		if mclass.name == "Int" then
			return "long"
		else if mclass.name == "Bool" then
			return "short int"
		else if mclass.name == "Char" then
			return "char"
		else if mclass.name == "Float" then
			return "double"
		else if mclass.name == "NativeString" then
			return "char*"
		else if mclass.name == "NativeArray" then
			return "val*"
		else
			return "val*"
		end
	end

	redef fun ctype_extern: String
	do
		if mclass.kind == extern_kind then
			return "void*"
		else
			return ctype
		end
	end

	redef fun ctypename: String
	do
		if mclass.name == "Int" then
			return "l"
		else if mclass.name == "Bool" then
			return "s"
		else if mclass.name == "Char" then
			return "c"
		else if mclass.name == "Float" then
			return "d"
		else if mclass.name == "NativeString" then
			return "str"
		else if mclass.name == "NativeArray" then
			#return "{self.arguments.first.ctype}*"
			return "val"
		else
			return "val"
		end
	end
end

redef class MGenericType
	redef fun c_name
	do
		var res = self.c_name_cache
		if res != null then return res
		res = super
		for t in self.arguments do
			res = res + t.c_name
		end
		self.c_name_cache = res
		return res
	end
end

redef class MParameterType
	redef fun c_name
	do
		var res = self.c_name_cache
		if res != null then return res
		res = "{self.mclass.c_name}_FT{self.rank}"
		self.c_name_cache = res
		return res
	end
end

redef class MVirtualType
	redef fun c_name
	do
		var res = self.c_name_cache
		if res != null then return res
		res = "{self.mproperty.intro.mclassdef.mclass.c_name}_VT{self.mproperty.name}"
		self.c_name_cache = res
		return res
	end
end

redef class MNullableType
	redef fun c_name
	do
		var res = self.c_name_cache
		if res != null then return res
		res = "nullable_{self.mtype.c_name}"
		self.c_name_cache = res
		return res
	end
end

redef class MClass
	# Return the name of the C structure associated to a Nit class
	fun c_name: String do
		var res = self.c_name_cache
		if res != null then return res
		res = "{intro_mmodule.name.to_cmangle}__{name.to_cmangle}"
		self.c_name_cache = res
		return res
	end
	private var c_name_cache: nullable String
end

redef class MProperty
	fun c_name: String do
		var res = self.c_name_cache
		if res != null then return res
		res = "{self.intro.c_name}"
		self.c_name_cache = res
		return res
	end
	private var c_name_cache: nullable String
end

redef class MPropDef
	type VISITOR: AbstractCompilerVisitor

	private var c_name_cache: nullable String

	# The mangled name associated to the property
	fun c_name: String
	do
		var res = self.c_name_cache
		if res != null then return res
		res = "{self.mclassdef.mmodule.name.to_cmangle}__{self.mclassdef.mclass.name.to_cmangle}__{self.mproperty.name.to_cmangle}"
		self.c_name_cache = res
		return res
	end
end

redef class MMethodDef
	# Can the body be inlined?
	fun can_inline(v: VISITOR): Bool
	do
		if is_abstract then return true
		var modelbuilder = v.compiler.modelbuilder
		if modelbuilder.mpropdef2npropdef.has_key(self) then
			var npropdef = modelbuilder.mpropdef2npropdef[self]
			return npropdef.can_inline
		else if self.mproperty.is_root_init then
			# Automatic free init is always inlined since it is empty or contains only attribtes assigments
			return true
		else
			abort
		end
	end

	# Inline the body in another visitor
	fun compile_inside_to_c(v: VISITOR, arguments: Array[RuntimeVariable]): nullable RuntimeVariable
	do
		var modelbuilder = v.compiler.modelbuilder
		var val = constant_value
		if modelbuilder.mpropdef2npropdef.has_key(self) then
			var npropdef = modelbuilder.mpropdef2npropdef[self]
			var oldnode = v.current_node
			v.current_node = npropdef
			self.compile_parameter_check(v, arguments)
			npropdef.compile_to_c(v, self, arguments)
			v.current_node = oldnode
		else if self.mproperty.is_root_init then
			var nclassdef = modelbuilder.mclassdef2nclassdef[self.mclassdef]
			var oldnode = v.current_node
			v.current_node = nclassdef
			self.compile_parameter_check(v, arguments)
			nclassdef.compile_to_c(v, self, arguments)
			v.current_node = oldnode
		else if val != null then
			v.ret(v.value_instance(val))
		else
			abort
		end
		return null
	end

	# Generate type checks in the C code to check covariant parameters
	fun compile_parameter_check(v: VISITOR, arguments: Array[RuntimeVariable])
	do
		if v.compiler.modelbuilder.toolcontext.opt_no_check_covariance.value then return

		for i in [0..msignature.arity[ do
			# skip test for vararg since the array is instantiated with the correct polymorphic type
			if msignature.vararg_rank == i then continue

			# skip if the cast is not required
			var origmtype =  self.mproperty.intro.msignature.mparameters[i].mtype
			if not origmtype.need_anchor then continue

			# get the parameter type
			var mtype = self.msignature.mparameters[i].mtype

			# generate the cast
			# note that v decides if and how to implements the cast
			v.add("/* Covariant cast for argument {i} ({self.msignature.mparameters[i].name}) {arguments[i+1].inspect} isa {mtype} */")
			v.add_cast(arguments[i+1], mtype, "covariance")
		end
	end
end

# Node visit

redef class APropdef
	fun compile_to_c(v: AbstractCompilerVisitor, mpropdef: MMethodDef, arguments: Array[RuntimeVariable])
	do
		v.add("PRINT_ERROR(\"NOT YET IMPLEMENTED {class_name} {mpropdef} at {location.to_s}\\n\");")
		debug("Not yet implemented")
	end

	fun can_inline: Bool do return true
end

redef class AMethPropdef
	redef fun compile_to_c(v, mpropdef, arguments)
	do
		if mpropdef.is_abstract then
			var cn = v.class_name_string(arguments.first)
			v.add("PRINT_ERROR(\"Runtime error: Abstract method `%s` called on `%s`\", \"{mpropdef.mproperty.name.escape_to_c}\", {cn});")
			v.add_raw_abort
			return
		end

		# Call the implicit super-init
		var auto_super_inits = self.auto_super_inits
		if auto_super_inits != null then
			var args = [arguments.first]
			for auto_super_init in auto_super_inits do
				assert auto_super_init.mproperty != mpropdef.mproperty
				args.clear
				for i in [0..auto_super_init.msignature.arity+1[ do
					args.add(arguments[i])
				end
				assert auto_super_init.mproperty != mpropdef.mproperty
				v.compile_callsite(auto_super_init, args)
			end
		end
		if auto_super_call then
			v.supercall(mpropdef, arguments.first.mtype.as(MClassType), arguments)
		end

		# Try special compilation
		if mpropdef.is_intern then
			if compile_intern_to_c(v, mpropdef, arguments) then return
		else if mpropdef.is_extern then
			if mpropdef.mproperty.is_init then
				if compile_externinit_to_c(v, mpropdef, arguments) then return
			else
				if compile_externmeth_to_c(v, mpropdef, arguments) then return
			end
		end

		# Compile block if any
		var n_block = n_block
		if n_block != null then
			for i in [0..mpropdef.msignature.arity[ do
				var variable = self.n_signature.n_params[i].variable.as(not null)
				v.assign(v.variable(variable), arguments[i+1])
			end
			v.stmt(n_block)
			return
		end

		# We have a problem
		var cn = v.class_name_string(arguments.first)
		v.add("PRINT_ERROR(\"Runtime error: uncompiled method `%s` called on `%s`. NOT YET IMPLEMENTED\", \"{mpropdef.mproperty.name.escape_to_c}\", {cn});")
		v.add_raw_abort
	end

	redef fun can_inline
	do
		if self.auto_super_inits != null then return false
		var nblock = self.n_block
		if nblock == null then return true
		if (mpropdef.mproperty.name == "==" or mpropdef.mproperty.name == "!=") and mpropdef.mclassdef.mclass.name == "Object" then return true
		if nblock isa ABlockExpr and nblock.n_expr.length == 0 then return true
		return false
	end

	fun compile_intern_to_c(v: AbstractCompilerVisitor, mpropdef: MMethodDef, arguments: Array[RuntimeVariable]): Bool
	do
		var pname = mpropdef.mproperty.name
		var cname = mpropdef.mclassdef.mclass.name
		var ret = mpropdef.msignature.return_mtype
		if ret != null then
			ret = v.resolve_for(ret, arguments.first)
		end
		if pname != "==" and pname != "!=" then
			v.adapt_signature(mpropdef, arguments)
			v.unbox_signature_extern(mpropdef, arguments)
		end
		if cname == "Int" then
			if pname == "output" then
				v.add("printf(\"%ld\\n\", {arguments.first});")
				return true
			else if pname == "object_id" then
				v.ret(arguments.first)
				return true
			else if pname == "+" then
				v.ret(v.new_expr("{arguments[0]} + {arguments[1]}", ret.as(not null)))
				return true
			else if pname == "-" then
				v.ret(v.new_expr("{arguments[0]} - {arguments[1]}", ret.as(not null)))
				return true
			else if pname == "unary -" then
				v.ret(v.new_expr("-{arguments[0]}", ret.as(not null)))
				return true
			else if pname == "*" then
				v.ret(v.new_expr("{arguments[0]} * {arguments[1]}", ret.as(not null)))
				return true
			else if pname == "/" then
				v.ret(v.new_expr("{arguments[0]} / {arguments[1]}", ret.as(not null)))
				return true
			else if pname == "%" then
				v.ret(v.new_expr("{arguments[0]} % {arguments[1]}", ret.as(not null)))
				return true
			else if pname == "lshift" then
				v.ret(v.new_expr("{arguments[0]} << {arguments[1]}", ret.as(not null)))
				return true
			else if pname == "rshift" then
				v.ret(v.new_expr("{arguments[0]} >> {arguments[1]}", ret.as(not null)))
				return true
			else if pname == "==" then
				v.ret(v.equal_test(arguments[0], arguments[1]))
				return true
			else if pname == "!=" then
				var res = v.equal_test(arguments[0], arguments[1])
				v.ret(v.new_expr("!{res}", ret.as(not null)))
				return true
			else if pname == "<" then
				v.ret(v.new_expr("{arguments[0]} < {arguments[1]}", ret.as(not null)))
				return true
			else if pname == ">" then
				v.ret(v.new_expr("{arguments[0]} > {arguments[1]}", ret.as(not null)))
				return true
			else if pname == "<=" then
				v.ret(v.new_expr("{arguments[0]} <= {arguments[1]}", ret.as(not null)))
				return true
			else if pname == ">=" then
				v.ret(v.new_expr("{arguments[0]} >= {arguments[1]}", ret.as(not null)))
				return true
			else if pname == "to_f" then
				v.ret(v.new_expr("(double){arguments[0]}", ret.as(not null)))
				return true
			else if pname == "ascii" then
				v.ret(v.new_expr("{arguments[0]}", ret.as(not null)))
				return true
			end
		else if cname == "Char" then
			if pname == "output" then
				v.add("printf(\"%c\", {arguments.first});")
				return true
			else if pname == "object_id" then
				v.ret(v.new_expr("(long){arguments.first}", ret.as(not null)))
				return true
			else if pname == "successor" then
				v.ret(v.new_expr("{arguments[0]} + {arguments[1]}", ret.as(not null)))
				return true
			else if pname == "predecessor" then
				v.ret(v.new_expr("{arguments[0]} - {arguments[1]}", ret.as(not null)))
				return true
			else if pname == "==" then
				v.ret(v.equal_test(arguments[0], arguments[1]))
				return true
			else if pname == "!=" then
				var res = v.equal_test(arguments[0], arguments[1])
				v.ret(v.new_expr("!{res}", ret.as(not null)))
				return true
			else if pname == "<" then
				v.ret(v.new_expr("{arguments[0]} < {arguments[1]}", ret.as(not null)))
				return true
			else if pname == ">" then
				v.ret(v.new_expr("{arguments[0]} > {arguments[1]}", ret.as(not null)))
				return true
			else if pname == "<=" then
				v.ret(v.new_expr("{arguments[0]} <= {arguments[1]}", ret.as(not null)))
				return true
			else if pname == ">=" then
				v.ret(v.new_expr("{arguments[0]} >= {arguments[1]}", ret.as(not null)))
				return true
			else if pname == "to_i" then
				v.ret(v.new_expr("{arguments[0]}-'0'", ret.as(not null)))
				return true
			else if pname == "ascii" then
				v.ret(v.new_expr("(unsigned char){arguments[0]}", ret.as(not null)))
				return true
			end
		else if cname == "Bool" then
			if pname == "output" then
				v.add("printf({arguments.first}?\"true\\n\":\"false\\n\");")
				return true
			else if pname == "object_id" then
				v.ret(v.new_expr("(long){arguments.first}", ret.as(not null)))
				return true
			else if pname == "==" then
				v.ret(v.equal_test(arguments[0], arguments[1]))
				return true
			else if pname == "!=" then
				var res = v.equal_test(arguments[0], arguments[1])
				v.ret(v.new_expr("!{res}", ret.as(not null)))
				return true
			end
		else if cname == "Float" then
			if pname == "output" then
				v.add("printf(\"%f\\n\", {arguments.first});")
				return true
			else if pname == "object_id" then
				v.ret(v.new_expr("(double){arguments.first}", ret.as(not null)))
				return true
			else if pname == "+" then
				v.ret(v.new_expr("{arguments[0]} + {arguments[1]}", ret.as(not null)))
				return true
			else if pname == "-" then
				v.ret(v.new_expr("{arguments[0]} - {arguments[1]}", ret.as(not null)))
				return true
			else if pname == "unary -" then
				v.ret(v.new_expr("-{arguments[0]}", ret.as(not null)))
				return true
			else if pname == "succ" then
				v.ret(v.new_expr("{arguments[0]}+1", ret.as(not null)))
				return true
			else if pname == "prec" then
				v.ret(v.new_expr("{arguments[0]}-1", ret.as(not null)))
				return true
			else if pname == "*" then
				v.ret(v.new_expr("{arguments[0]} * {arguments[1]}", ret.as(not null)))
				return true
			else if pname == "/" then
				v.ret(v.new_expr("{arguments[0]} / {arguments[1]}", ret.as(not null)))
				return true
			else if pname == "==" then
				v.ret(v.equal_test(arguments[0], arguments[1]))
				return true
			else if pname == "!=" then
				var res = v.equal_test(arguments[0], arguments[1])
				v.ret(v.new_expr("!{res}", ret.as(not null)))
				return true
			else if pname == "<" then
				v.ret(v.new_expr("{arguments[0]} < {arguments[1]}", ret.as(not null)))
				return true
			else if pname == ">" then
				v.ret(v.new_expr("{arguments[0]} > {arguments[1]}", ret.as(not null)))
				return true
			else if pname == "<=" then
				v.ret(v.new_expr("{arguments[0]} <= {arguments[1]}", ret.as(not null)))
				return true
			else if pname == ">=" then
				v.ret(v.new_expr("{arguments[0]} >= {arguments[1]}", ret.as(not null)))
				return true
			else if pname == "to_i" then
				v.ret(v.new_expr("(long){arguments[0]}", ret.as(not null)))
				return true
			end
		else if cname == "NativeString" then
			if pname == "[]" then
				v.ret(v.new_expr("{arguments[0]}[{arguments[1]}]", ret.as(not null)))
				return true
			else if pname == "[]=" then
				v.add("{arguments[0]}[{arguments[1]}]={arguments[2]};")
				return true
			else if pname == "copy_to" then
				v.add("memmove({arguments[1]}+{arguments[4]},{arguments[0]}+{arguments[3]},{arguments[2]});")
				return true
			else if pname == "atoi" then
				v.ret(v.new_expr("atoi({arguments[0]});", ret.as(not null)))
				return true
			else if pname == "new" then
				v.ret(v.new_expr("(char*)nit_alloc({arguments[1]})", ret.as(not null)))
				return true
			end
		else if cname == "NativeArray" then
			v.native_array_def(pname, ret, arguments)
			return true
		end
		if pname == "exit" then
			v.add("exit({arguments[1]});")
			return true
		else if pname == "sys" then
			v.ret(v.new_expr("glob_sys", ret.as(not null)))
			return true
		else if pname == "calloc_string" then
			v.ret(v.new_expr("(char*)nit_alloc({arguments[1]})", ret.as(not null)))
			return true
		else if pname == "calloc_array" then
			v.calloc_array(ret.as(not null), arguments)
			return true
		else if pname == "object_id" then
			v.ret(v.new_expr("(long){arguments.first}", ret.as(not null)))
			return true
		else if pname == "is_same_type" then
			v.ret(v.is_same_type_test(arguments[0], arguments[1]))
			return true
		else if pname == "is_same_instance" then
			v.ret(v.equal_test(arguments[0], arguments[1]))
			return true
		else if pname == "output_class_name" then
			var nat = v.class_name_string(arguments.first)
			v.add("printf(\"%s\\n\", {nat});")
			return true
		else if pname == "native_class_name" then
			var nat = v.class_name_string(arguments.first)
			v.ret(v.new_expr("(char*){nat}", ret.as(not null)))
			return true
		else if pname == "force_garbage_collection" then
			v.add("nit_gcollect();")
			return true
		else if pname == "native_argc" then
			v.ret(v.new_expr("glob_argc", ret.as(not null)))
			return true
		else if pname == "native_argv" then
			v.ret(v.new_expr("glob_argv[{arguments[1]}]", ret.as(not null)))
			return true
		end
		return false
	end

	# Compile an extern method
	# Return `true` if the compilation was successful, `false` if a fall-back is needed
	fun compile_externmeth_to_c(v: AbstractCompilerVisitor, mpropdef: MMethodDef, arguments: Array[RuntimeVariable]): Bool
	do
		var externname
		var at = self.get_single_annotation("extern", v.compiler.modelbuilder)
		if at != null then
			externname = at.arg_as_string(v.compiler.modelbuilder)
			if externname == null then return false
		else
			return false
		end
		if location.file != null then
			var file = location.file.filename
			v.add_extern(file)
		end
		var res: nullable RuntimeVariable = null
		var ret = mpropdef.msignature.return_mtype
		if ret != null then
			ret = v.resolve_for(ret, arguments.first)
			res = v.new_var_extern(ret)
		end
		v.adapt_signature(mpropdef, arguments)
		v.unbox_signature_extern(mpropdef, arguments)

		if res == null then
			v.add("{externname}({arguments.join(", ")});")
		else
			v.add("{res} = {externname}({arguments.join(", ")});")
			res = v.box_extern(res, ret.as(not null))
			v.ret(res)
		end
		return true
	end

	# Compile an extern factory
	# Return `true` if the compilation was successful, `false` if a fall-back is needed
	fun compile_externinit_to_c(v: AbstractCompilerVisitor, mpropdef: MMethodDef, arguments: Array[RuntimeVariable]): Bool
	do
		var externname
		var at = self.get_single_annotation("extern", v.compiler.modelbuilder)
		if at != null then
			externname = at.arg_as_string(v.compiler.modelbuilder)
			if externname == null then return false
		else
			return false
		end
		if location.file != null then
			var file = location.file.filename
			v.add_extern(file)
		end
		v.adapt_signature(mpropdef, arguments)
		v.unbox_signature_extern(mpropdef, arguments)
		var ret = arguments.first.mtype
		var res = v.new_var_extern(ret)

		arguments.shift

		v.add("{res} = {externname}({arguments.join(", ")});")
		res = v.box_extern(res, ret)
		v.ret(res)
		return true
	end
end

redef class AAttrPropdef
	redef fun compile_to_c(v, mpropdef, arguments)
	do
		if mpropdef == mreadpropdef then
			assert arguments.length == 1
			var recv = arguments.first
			var res
			if is_lazy then
				var set
				var ret = self.mpropdef.static_mtype
				var useiset = ret.ctype == "val*" and not ret isa MNullableType
				var guard = self.mlazypropdef.mproperty
				if useiset then
					set = v.isset_attribute(self.mpropdef.mproperty, recv)
				else
					set = v.read_attribute(guard, recv)
				end
				v.add("if(likely({set})) \{")
				res = v.read_attribute(self.mpropdef.mproperty, recv)
				v.add("\} else \{")

				var value = evaluate_expr(v, recv)

				v.assign(res, value)
				if not useiset then
					var true_v = v.new_expr("1", v.bool_type)
					v.write_attribute(guard, arguments.first, true_v)
				end
				v.add("\}")
			else
				res = v.read_attribute(self.mpropdef.mproperty, arguments.first)
			end
			v.assign(v.frame.returnvar.as(not null), res)
		else if mpropdef == mwritepropdef then
			assert arguments.length == 2
			v.write_attribute(self.mpropdef.mproperty, arguments.first, arguments[1])
			if is_lazy then
				var ret = self.mpropdef.static_mtype
				var useiset = ret.ctype == "val*" and not ret isa MNullableType
				if not useiset then
					v.write_attribute(self.mlazypropdef.mproperty, arguments.first, v.new_expr("1", v.bool_type))
				end
			end
		else
			abort
		end
	end

	fun init_expr(v: AbstractCompilerVisitor, recv: RuntimeVariable)
	do
		if has_value and not is_lazy then evaluate_expr(v, recv)
	end

	# Evaluate, store and return the default value of the attribute
	private fun evaluate_expr(v: AbstractCompilerVisitor, recv: RuntimeVariable): RuntimeVariable
	do
		var oldnode = v.current_node
		v.current_node = self
		var old_frame = v.frame
		var frame = new Frame(v, self.mpropdef.as(not null), recv.mcasttype.as(MClassType), [recv])
		v.frame = frame

		var value
		var mtype = self.mpropdef.static_mtype
		assert mtype != null

		var nexpr = self.n_expr
		var nblock = self.n_block
		if nexpr != null then
			value = v.expr(nexpr, mtype)
		else if nblock != null then
			value = v.new_var(mtype)
			frame.returnvar = value
			frame.returnlabel = v.get_name("RET_LABEL")
			v.add("\{")
			v.stmt(nblock)
			v.add("{frame.returnlabel.as(not null)}:(void)0;")
			v.add("\}")
		else
			abort
		end

		v.write_attribute(self.mpropdef.mproperty, recv, value)

		v.frame = old_frame
		v.current_node = oldnode

		return value
	end

	fun check_expr(v: AbstractCompilerVisitor, recv: RuntimeVariable)
	do
		var nexpr = self.n_expr
		if nexpr != null then return

		var oldnode = v.current_node
		v.current_node = self
		var old_frame = v.frame
		var frame = new Frame(v, self.mpropdef.as(not null), recv.mtype.as(MClassType), [recv])
		v.frame = frame
		# Force read to check the initialization
		v.read_attribute(self.mpropdef.mproperty, recv)
		v.frame = old_frame
		v.current_node = oldnode
	end
end

redef class AClassdef
	private fun compile_to_c(v: AbstractCompilerVisitor, mpropdef: MMethodDef, arguments: Array[RuntimeVariable])
	do
		if mpropdef == self.mfree_init then
			assert mpropdef.mproperty.is_root_init
			assert arguments.length == 1
			if not mpropdef.is_intro then
				v.supercall(mpropdef, arguments.first.mtype.as(MClassType), arguments)
			end
			return
		else
			abort
		end
	end
end

redef class AExpr
	# Try to compile self as an expression
	# Do not call this method directly, use `v.expr` instead
	private fun expr(v: AbstractCompilerVisitor): nullable RuntimeVariable
	do
		v.add("PRINT_ERROR(\"NOT YET IMPLEMENTED {class_name}:{location.to_s}\\n\");")
		var mtype = self.mtype
		if mtype == null then
			return null
		else
			var res = v.new_var(mtype)
			v.add("/* {res} = NOT YET {class_name} */")
			return res
		end
	end

	# Try to compile self as a statement
	# Do not call this method directly, use `v.stmt` instead
	private fun stmt(v: AbstractCompilerVisitor)
	do
		expr(v)
	end
end

redef class ABlockExpr
	redef fun stmt(v)
	do
		for e in self.n_expr do v.stmt(e)
	end
	redef fun expr(v)
	do
		var last = self.n_expr.last
		for e in self.n_expr do
			if e == last then break
			v.stmt(e)
		end
		return v.expr(last, null)
	end
end

redef class AVardeclExpr
	redef fun stmt(v)
	do
		var variable = self.variable.as(not null)
		var ne = self.n_expr
		if ne != null then
			var i = v.expr(ne, variable.declared_type)
			v.assign(v.variable(variable), i)
		end
	end
end

redef class AVarExpr
	redef fun expr(v)
	do
		var res = v.variable(self.variable.as(not null))
		var mtype = self.mtype.as(not null)
		return v.autoadapt(res, mtype)
	end
end

redef class AVarAssignExpr
	redef fun expr(v)
	do
		var variable = self.variable.as(not null)
		var i = v.expr(self.n_value, variable.declared_type)
		v.assign(v.variable(variable), i)
		return i
	end
end

redef class AVarReassignExpr
	redef fun stmt(v)
	do
		var variable = self.variable.as(not null)
		var vari = v.variable(variable)
		var value = v.expr(self.n_value, variable.declared_type)
		var res = v.compile_callsite(self.reassign_callsite.as(not null), [vari, value])
		assert res != null
		v.assign(v.variable(variable), res)
	end
end

redef class ASelfExpr
	redef fun expr(v) do return v.frame.arguments.first
end

redef class AEscapeExpr
	redef fun stmt(v) do v.add("goto BREAK_{v.escapemark_name(self.escapemark)};")
end

redef class AReturnExpr
	redef fun stmt(v)
	do
		var nexpr = self.n_expr
		if nexpr != null then
			var returnvar = v.frame.returnvar.as(not null)
			var i = v.expr(nexpr, returnvar.mtype)
			v.assign(returnvar, i)
		end
		v.add("goto {v.frame.returnlabel.as(not null)};")
	end
end

redef class AAbortExpr
	redef fun stmt(v) do v.add_abort("Aborted")
end

redef class AIfExpr
	redef fun stmt(v)
	do
		var cond = v.expr_bool(self.n_expr)
		v.add("if ({cond})\{")
		v.stmt(self.n_then)
		v.add("\} else \{")
		v.stmt(self.n_else)
		v.add("\}")
	end

	redef fun expr(v)
	do
		var res = v.new_var(self.mtype.as(not null))
		var cond = v.expr_bool(self.n_expr)
		v.add("if ({cond})\{")
		v.assign(res, v.expr(self.n_then.as(not null), null))
		v.add("\} else \{")
		v.assign(res, v.expr(self.n_else.as(not null), null))
		v.add("\}")
		return res
	end
end

redef class AIfexprExpr
	redef fun expr(v)
	do
		var res = v.new_var(self.mtype.as(not null))
		var cond = v.expr_bool(self.n_expr)
		v.add("if ({cond})\{")
		v.assign(res, v.expr(self.n_then, null))
		v.add("\} else \{")
		v.assign(res, v.expr(self.n_else, null))
		v.add("\}")
		return res
	end
end

redef class ADoExpr
	redef fun stmt(v)
	do
		v.stmt(self.n_block)
		v.add_escape_label(break_mark)
	end
end

redef class AWhileExpr
	redef fun stmt(v)
	do
		v.add("for(;;) \{")
		var cond = v.expr_bool(self.n_expr)
		v.add("if (!{cond}) break;")
		v.stmt(self.n_block)
		v.add_escape_label(continue_mark)
		v.add("\}")
		v.add_escape_label(break_mark)
	end
end

redef class ALoopExpr
	redef fun stmt(v)
	do
		v.add("for(;;) \{")
		v.stmt(self.n_block)
		v.add_escape_label(continue_mark)
		v.add("\}")
		v.add_escape_label(break_mark)
	end
end

redef class AForExpr
	redef fun stmt(v)
	do
		var cl = v.expr(self.n_expr, null)
		var it_meth = self.method_iterator
		assert it_meth != null
		var it = v.compile_callsite(it_meth, [cl])
		assert it != null
		v.add("for(;;) \{")
		var isok_meth = self.method_is_ok
		assert isok_meth != null
		var ok = v.compile_callsite(isok_meth, [it])
		assert ok != null
		v.add("if(!{ok}) break;")
		if self.variables.length == 1 then
			var item_meth = self.method_item
			assert item_meth != null
			var i = v.compile_callsite(item_meth, [it])
			assert i != null
			v.assign(v.variable(variables.first), i)
		else if self.variables.length == 2 then
			var key_meth = self.method_key
			assert key_meth != null
			var i = v.compile_callsite(key_meth, [it])
			assert i != null
			v.assign(v.variable(variables[0]), i)
			var item_meth = self.method_item
			assert item_meth != null
			i = v.compile_callsite(item_meth, [it])
			assert i != null
			v.assign(v.variable(variables[1]), i)
		else
			abort
		end
		v.stmt(self.n_block)
		v.add_escape_label(continue_mark)
		var next_meth = self.method_next
		assert next_meth != null
		v.compile_callsite(next_meth, [it])
		v.add("\}")
		v.add_escape_label(break_mark)

		var method_finish = self.method_finish
		if method_finish != null then
			# TODO: Find a way to call this also in long escape (e.g. return)
			v.compile_callsite(method_finish, [it])
		end
	end
end

redef class AAssertExpr
	redef fun stmt(v)
	do
		if v.compiler.modelbuilder.toolcontext.opt_no_check_assert.value then return

		var cond = v.expr_bool(self.n_expr)
		v.add("if (unlikely(!{cond})) \{")
		v.stmt(self.n_else)
		var nid = self.n_id
		if nid != null then
			v.add_abort("Assert '{nid.text}' failed")
		else
			v.add_abort("Assert failed")
		end
		v.add("\}")
	end
end

redef class AOrExpr
	redef fun expr(v)
	do
		var res = v.new_var(self.mtype.as(not null))
		var i1 = v.expr_bool(self.n_expr)
		v.add("if ({i1}) \{")
		v.add("{res} = 1;")
		v.add("\} else \{")
		var i2 = v.expr_bool(self.n_expr2)
		v.add("{res} = {i2};")
		v.add("\}")
		return res
	end
end

redef class AImpliesExpr
	redef fun expr(v)
	do
		var res = v.new_var(self.mtype.as(not null))
		var i1 = v.expr_bool(self.n_expr)
		v.add("if (!{i1}) \{")
		v.add("{res} = 1;")
		v.add("\} else \{")
		var i2 = v.expr_bool(self.n_expr2)
		v.add("{res} = {i2};")
		v.add("\}")
		return res
	end
end

redef class AAndExpr
	redef fun expr(v)
	do
		var res = v.new_var(self.mtype.as(not null))
		var i1 = v.expr_bool(self.n_expr)
		v.add("if (!{i1}) \{")
		v.add("{res} = 0;")
		v.add("\} else \{")
		var i2 = v.expr_bool(self.n_expr2)
		v.add("{res} = {i2};")
		v.add("\}")
		return res
	end
end

redef class ANotExpr
	redef fun expr(v)
	do
		var cond = v.expr_bool(self.n_expr)
		return v.new_expr("!{cond}", self.mtype.as(not null))
	end
end

redef class AOrElseExpr
	redef fun expr(v)
	do
		var res = v.new_var(self.mtype.as(not null))
		var i1 = v.expr(self.n_expr, null)
		v.add("if ({i1}!=NULL) \{")
		v.assign(res, i1)
		v.add("\} else \{")
		var i2 = v.expr(self.n_expr2, null)
		v.assign(res, i2)
		v.add("\}")
		return res
	end
end

redef class AIntExpr
	redef fun expr(v) do return v.new_expr("{self.value.to_s}", self.mtype.as(not null))
end

redef class AFloatExpr
	redef fun expr(v) do return v.new_expr("{self.n_float.text}", self.mtype.as(not null)) # FIXME use value, not n_float
end

redef class ACharExpr
	redef fun expr(v) do return v.new_expr("'{self.value.to_s.escape_to_c}'", self.mtype.as(not null))
end

redef class AArrayExpr
	redef fun expr(v)
	do
		var mtype = self.mtype.as(MClassType).arguments.first
		var array = new Array[RuntimeVariable]
		for nexpr in self.n_exprs.n_exprs do
			var i = v.expr(nexpr, mtype)
			array.add(i)
		end
		return v.array_instance(array, mtype)
	end
end

redef class AStringFormExpr
	redef fun expr(v) do return v.string_instance(self.value.as(not null))
end

redef class ASuperstringExpr
	redef fun expr(v)
	do
		var array = new Array[RuntimeVariable]
		for ne in self.n_exprs do
			if ne isa AStringFormExpr and ne.value == "" then continue # skip empty sub-strings
			var i = v.expr(ne, null)
			array.add(i)
		end
		var a = v.array_instance(array, v.object_type)
		var res = v.send(v.get_property("to_s", a.mtype), [a])
		return res
	end
end

redef class ACrangeExpr
	redef fun expr(v)
	do
		var i1 = v.expr(self.n_expr, null)
		var i2 = v.expr(self.n_expr2, null)
		var mtype = self.mtype.as(MClassType)
		var res = v.init_instance(mtype)
		v.compile_callsite(init_callsite.as(not null), [res, i1, i2])
		return res
	end
end

redef class AOrangeExpr
	redef fun expr(v)
	do
		var i1 = v.expr(self.n_expr, null)
		var i2 = v.expr(self.n_expr2, null)
		var mtype = self.mtype.as(MClassType)
		var res = v.init_instance(mtype)
		v.compile_callsite(init_callsite.as(not null), [res, i1, i2])
		return res
	end
end

redef class ATrueExpr
	redef fun expr(v) do return v.new_expr("1", self.mtype.as(not null))
end

redef class AFalseExpr
	redef fun expr(v) do return v.new_expr("0", self.mtype.as(not null))
end

redef class ANullExpr
	redef fun expr(v) do return v.new_expr("NULL", self.mtype.as(not null))
end

redef class AIsaExpr
	redef fun expr(v)
	do
		var i = v.expr(self.n_expr, null)
		return v.type_test(i, self.cast_type.as(not null), "isa")
	end
end

redef class AAsCastExpr
	redef fun expr(v)
	do
		var i = v.expr(self.n_expr, null)
		if v.compiler.modelbuilder.toolcontext.opt_no_check_assert.value then return i

		v.add_cast(i, self.mtype.as(not null), "as")
		return i
	end
end

redef class AAsNotnullExpr
	redef fun expr(v)
	do
		var i = v.expr(self.n_expr, null)
		if v.compiler.modelbuilder.toolcontext.opt_no_check_assert.value then return i

		if i.mtype.ctype != "val*" then return i

		v.add("if (unlikely({i} == NULL)) \{")
		v.add_abort("Cast failed")
		v.add("\}")
		return i
	end
end

redef class AParExpr
	redef fun expr(v) do return v.expr(self.n_expr, null)
end

redef class AOnceExpr
	redef fun expr(v)
	do
		var mtype = self.mtype.as(not null)
		var name = v.get_name("varonce")
		var guard = v.get_name(name + "_guard")
		v.add_decl("static {mtype.ctype} {name};")
		v.add_decl("static int {guard};")
		var res = v.new_var(mtype)
		v.add("if ({guard}) \{")
		v.add("{res} = {name};")
		v.add("\} else \{")
		var i = v.expr(self.n_expr, mtype)
		v.add("{res} = {i};")
		v.add("{name} = {res};")
		v.add("{guard} = 1;")
		v.add("\}")
		return res
	end
end

redef class ASendExpr
	redef fun expr(v)
	do
		var recv = v.expr(self.n_expr, null)
		var callsite = self.callsite.as(not null)
		var args = v.varargize(callsite.mpropdef, recv, self.raw_arguments)
		return v.compile_callsite(callsite, args)
	end
end

redef class ASendReassignFormExpr
	redef fun stmt(v)
	do
		var recv = v.expr(self.n_expr, null)
		var callsite = self.callsite.as(not null)
		var args = v.varargize(callsite.mpropdef, recv, self.raw_arguments)

		var value = v.expr(self.n_value, null)

		var left = v.compile_callsite(callsite, args)
		assert left != null

		var res = v.compile_callsite(self.reassign_callsite.as(not null), [left, value])
		assert res != null

		args.add(res)
		v.compile_callsite(self.write_callsite.as(not null), args)
	end
end

redef class ASuperExpr
	redef fun expr(v)
	do
		var recv = v.frame.arguments.first

		var callsite = self.callsite
		if callsite != null then
			var args = v.varargize(callsite.mpropdef, recv, self.n_args.n_exprs)

			# Add additional arguments for the super init call
			if args.length == 1 then
				for i in [0..callsite.msignature.arity[ do
					args.add(v.frame.arguments[i+1])
				end
			end
			# Super init call
			var res = v.compile_callsite(callsite, args)
			return res
		end

		var mpropdef = self.mpropdef.as(not null)
		var args = v.varargize(mpropdef, recv, self.n_args.n_exprs)
		if args.length == 1 then
			args = v.frame.arguments
		end

		# stantard call-next-method
		return v.supercall(mpropdef, recv.mtype.as(MClassType), args)
	end
end

redef class ANewExpr
	redef fun expr(v)
	do
		var mtype = self.recvtype
		assert mtype != null
		var recv
		var ctype = mtype.ctype
		if mtype.mclass.name == "NativeArray" then
			assert self.n_args.n_exprs.length == 1
			var l = v.expr(self.n_args.n_exprs.first, null)
			assert mtype isa MGenericType
			var elttype = mtype.arguments.first
			return v.native_array_instance(elttype, l)
		else if ctype == "val*" then
			recv = v.init_instance(mtype)
		else if ctype == "char*" then
			recv = v.new_expr("NULL/*special!*/", mtype)
		else
			recv = v.new_expr("({ctype})0/*special!*/", mtype)
		end

		var callsite = self.callsite.as(not null)
		var args = v.varargize(callsite.mpropdef, recv, self.n_args.n_exprs)
		var res2 = v.compile_callsite(callsite, args)
		if res2 != null then
			#self.debug("got {res2} from {mproperty}. drop {recv}")
			return res2
		end
		return recv
	end
end

redef class AAttrExpr
	redef fun expr(v)
	do
		var recv = v.expr(self.n_expr, null)
		var mproperty = self.mproperty.as(not null)
		return v.read_attribute(mproperty, recv)
	end
end

redef class AAttrAssignExpr
	redef fun expr(v)
	do
		var recv = v.expr(self.n_expr, null)
		var i = v.expr(self.n_value, null)
		var mproperty = self.mproperty.as(not null)
		v.write_attribute(mproperty, recv, i)
		return i
	end
end

redef class AAttrReassignExpr
	redef fun stmt(v)
	do
		var recv = v.expr(self.n_expr, null)
		var value = v.expr(self.n_value, null)
		var mproperty = self.mproperty.as(not null)
		var attr = v.read_attribute(mproperty, recv)
		var res = v.compile_callsite(self.reassign_callsite.as(not null), [attr, value])
		assert res != null
		v.write_attribute(mproperty, recv, res)
	end
end

redef class AIssetAttrExpr
	redef fun expr(v)
	do
		var recv = v.expr(self.n_expr, null)
		var mproperty = self.mproperty.as(not null)
		return v.isset_attribute(mproperty, recv)
	end
end

redef class ADebugTypeExpr
	redef fun stmt(v)
	do
		# do nothing
	end
end

# Utils

redef class Array[E]
	# Return a new `Array` with the elements only contened in self and not in `o`
	fun -(o: Array[E]): Array[E] do
		var res = new Array[E]
		for e in self do if not o.has(e) then res.add(e)
		return res
	end
end

redef class MModule
	# All `MProperty` associated to all `MClassDef` of `mclass`
	fun properties(mclass: MClass): Set[MProperty] do
		if not self.properties_cache.has_key(mclass) then
			var properties = new HashSet[MProperty]
			var parents = new Array[MClass]
			if self.flatten_mclass_hierarchy.has(mclass) then
				parents.add_all(mclass.in_hierarchy(self).direct_greaters)
			end
			for parent in parents do
				properties.add_all(self.properties(parent))
			end
			for mclassdef in mclass.mclassdefs do
				if not self.in_importation <= mclassdef.mmodule then continue
				for mprop in mclassdef.intro_mproperties do
					properties.add(mprop)
				end
			end
			self.properties_cache[mclass] = properties
		end
		return properties_cache[mclass]
	end
	private var properties_cache: Map[MClass, Set[MProperty]] = new HashMap[MClass, Set[MProperty]]

	# Write FFI and nitni results to file
	fun finalize_ffi(c: AbstractCompiler) do end

	# Give requided addinional system libraries (as given to LD_LIBS)
	# Note: can return null instead of an empty set
	fun collect_linker_libs: nullable Set[String] do return null
end

# Create a tool context to handle options and paths
var toolcontext = new ToolContext

toolcontext.tooldescription = "Usage: nitg [OPTION]... file.nit...\nCompiles Nit programs."

# We do not add other options, so process them now!
toolcontext.process_options(args)

# We need a model to collect stufs
var model = new Model
# An a model builder to parse files
var modelbuilder = new ModelBuilder(model, toolcontext)

var arguments = toolcontext.option_context.rest
if arguments.length > 1 and toolcontext.opt_output.value != null then
	print "Error: --output needs a single source file. Do you prefer --dir?"
	exit 1
end

# Here we load an process all modules passed on the command line
var mmodules = modelbuilder.parse(arguments)

if mmodules.is_empty then return
modelbuilder.run_phases

for mmodule in mmodules do
	toolcontext.info("*** PROCESS {mmodule} ***", 1)
	var ms = [mmodule]
	toolcontext.run_global_phases(ms)
end<|MERGE_RESOLUTION|>--- conflicted
+++ resolved
@@ -326,11 +326,7 @@
 			if libs != null then linker_options.add_all(libs)
 		end
 
-<<<<<<< HEAD
-		makefile.write("CC = ccache cc\nCXX = ccache c++\nCFLAGS = -g -O2 -Wno-unused-value -Wno-switch\nCINCL =\nLDFLAGS ?= \nLDLIBS  ?= -lm `pkg-config --libs bdw-gc` {linker_options.join(" ")}\n\n")
-=======
-		makefile.write("CC = ccache cc\nCXX = ccache c++\nCFLAGS = -g -O2 -Wno-unused-value -Wno-switch\nCINCL = {cc_includes}\nLDFLAGS ?= \nLDLIBS  ?= -lm {linker_options.join(" ")}\n\n")
->>>>>>> a0dbe694
+		makefile.write("CC = ccache cc\nCXX = ccache c++\nCFLAGS = -g -O2 -Wno-unused-value -Wno-switch\nCINCL =\nLDFLAGS ?= \nLDLIBS  ?= -lm {linker_options.join(" ")}\n\n")
 
 		var ost = toolcontext.opt_stacktrace.value
 		if (ost == "libunwind" or ost == "nitstack") and (platform == null or platform.supports_libunwind) then makefile.write("NEED_LIBUNWIND := YesPlease\n")
