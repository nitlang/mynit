# This file is part of NIT ( http://www.nitlanguage.org ).
#
# Copyright 2012 Jean Privat <jean@pryen.org>
#
# Licensed under the Apache License, Version 2.0 (the "License");
# you may not use this file except in compliance with the License.
# You may obtain a copy of the License at
#
#     http://www.apache.org/licenses/LICENSE-2.0
#
# Unless required by applicable law or agreed to in writing, software
# distributed under the License is distributed on an "AS IS" BASIS,
# WITHOUT WARRANTIES OR CONDITIONS OF ANY KIND, either express or implied.
# See the License for the specific language governing permissions and
# limitations under the License.

# Abstract compiler
module abstract_compiler

import literal
import semantize
import platform
import c_tools
private import annotation
import mixin

# Add compiling options
redef class ToolContext
	# --output
	var opt_output = new OptionString("Output file", "-o", "--output")
	# --dir
	var opt_dir = new OptionString("Output directory", "--dir")
	# --no-cc
	var opt_no_cc = new OptionBool("Do not invoke C compiler", "--no-cc")
	# --no-main
	var opt_no_main = new OptionBool("Do not generate main entry point", "--no-main")
	# --cc-paths
	var opt_cc_path = new OptionArray("Set include path for C header files (may be used more than once)", "--cc-path")
	# --make-flags
	var opt_make_flags = new OptionString("Additional options to make", "--make-flags")
	# --compile-dir
	var opt_compile_dir = new OptionString("Directory used to generate temporary files", "--compile-dir")
	# --hardening
<<<<<<< HEAD
	var opt_hardening = new OptionBool("Generate contracts in the C code against bugs in the compiler", "--hardening")
	# --no-shortcut-range
	var opt_no_shortcut_range = new OptionBool("Always insantiate a range and its iterator on 'for' loops", "--no-shortcut-range")
=======
	var opt_hardening: OptionBool = new OptionBool("Generate contracts in the C code against bugs in the compiler", "--hardening")
>>>>>>> 829dd532
	# --no-check-covariance
	var opt_no_check_covariance = new OptionBool("Disable type tests of covariant parameters (dangerous)", "--no-check-covariance")
	# --no-check-attr-isset
	var opt_no_check_attr_isset = new OptionBool("Disable isset tests before each attribute access (dangerous)", "--no-check-attr-isset")
	# --no-check-assert
	var opt_no_check_assert = new OptionBool("Disable the evaluation of explicit 'assert' and 'as' (dangerous)", "--no-check-assert")
	# --no-check-autocast
	var opt_no_check_autocast = new OptionBool("Disable implicit casts on unsafe expression usage (dangerous)", "--no-check-autocast")
	# --no-check-null
	var opt_no_check_null = new OptionBool("Disable tests of null receiver (dangerous)", "--no-check-null")
	# --no-check-all
	var opt_no_check_all = new OptionBool("Disable all tests (dangerous)", "--no-check-all")
	# --typing-test-metrics
	var opt_typing_test_metrics = new OptionBool("Enable static and dynamic count of all type tests", "--typing-test-metrics")
	# --invocation-metrics
	var opt_invocation_metrics = new OptionBool("Enable static and dynamic count of all method invocations", "--invocation-metrics")
	# --isset-checks-metrics
	var opt_isset_checks_metrics = new OptionBool("Enable static and dynamic count of isset checks before attributes access", "--isset-checks-metrics")
	# --stacktrace
	var opt_stacktrace = new OptionString("Control the generation of stack traces", "--stacktrace")
	# --no-gcc-directives
	var opt_no_gcc_directive = new OptionArray("Disable a advanced gcc directives for optimization", "--no-gcc-directive")
	# --release
	var opt_release = new OptionBool("Compile in release mode and finalize application", "--release")

	redef init
	do
		super
		self.option_context.add_option(self.opt_output, self.opt_dir, self.opt_no_cc, self.opt_no_main, self.opt_make_flags, self.opt_compile_dir, self.opt_hardening)
		self.option_context.add_option(self.opt_no_check_covariance, self.opt_no_check_attr_isset, self.opt_no_check_assert, self.opt_no_check_autocast, self.opt_no_check_null, self.opt_no_check_all)
		self.option_context.add_option(self.opt_typing_test_metrics, self.opt_invocation_metrics, self.opt_isset_checks_metrics)
		self.option_context.add_option(self.opt_stacktrace)
		self.option_context.add_option(self.opt_no_gcc_directive)
		self.option_context.add_option(self.opt_release)
	end

	redef fun process_options(args)
	do
		super

		var st = opt_stacktrace.value
		if st == "none" or st == "libunwind" or st == "nitstack" then
			# Fine, do nothing
		else if st == "auto" or st == null then
			# Default is nitstack
			opt_stacktrace.value = "nitstack"
		else
			print "Error: unknown value `{st}` for --stacktrace. Use `none`, `libunwind`, `nitstack` or `auto`."
			exit(1)
		end

		if opt_output.value != null and opt_dir.value != null then
			print "Error: cannot use both --dir and --output"
			exit(1)
		end

		if opt_no_check_all.value then
			opt_no_check_covariance.value = true
			opt_no_check_attr_isset.value = true
			opt_no_check_assert.value = true
			opt_no_check_autocast.value = true
			opt_no_check_null.value = true
		end
	end
end

redef class ModelBuilder
	# The compilation directory
	var compile_dir: String

	# Simple indirection to `Toolchain::write_and_make`
	protected fun write_and_make(compiler: AbstractCompiler)
	do
		var platform = compiler.mainmodule.target_platform
		var toolchain
		if platform == null then
			toolchain = new MakefileToolchain(toolcontext)
		else
			toolchain = platform.toolchain(toolcontext)
		end
		compile_dir = toolchain.compile_dir
		toolchain.write_and_make compiler
	end
end

redef class Platform
	fun toolchain(toolcontext: ToolContext): Toolchain is abstract
end

class Toolchain
	var toolcontext: ToolContext

	fun compile_dir: String
	do
		var compile_dir = toolcontext.opt_compile_dir.value
		if compile_dir == null then compile_dir = ".nit_compile"
		return compile_dir
	end

	fun write_and_make(compiler: AbstractCompiler) is abstract
end

class MakefileToolchain
	super Toolchain
	# The list of directories to search for included C headers (-I for C compilers)
	# The list is initially set with :
	#   * the toolcontext --cc-path option
	#   * the NIT_CC_PATH environment variable
	#   * `toolcontext.nit_dir`
	# Path can be added (or removed) by the client
	var cc_paths = new Array[String]

	protected fun gather_cc_paths
	do
		# Look for the the Nit clib path
		var path_env = toolcontext.nit_dir
		if path_env != null then
			var libname = "{path_env}/clib"
			if libname.file_exists then cc_paths.add(libname)
		end

		if cc_paths.is_empty then
			toolcontext.error(null, "Cannot determine the nit clib path. define envvar NIT_DIR.")
		end

		# Add user defined cc_paths
		cc_paths.append(toolcontext.opt_cc_path.value)

		path_env = "NIT_CC_PATH".environ
		if not path_env.is_empty then
			cc_paths.append(path_env.split_with(':'))
		end
	end

	redef fun write_and_make(compiler)
	do
		gather_cc_paths

		var compile_dir = compile_dir

		# Generate the .h and .c files
		# A single C file regroups many compiled rumtime functions
		# Note that we do not try to be clever an a small change in a Nit source file may change the content of all the generated .c files
		var time0 = get_time
		self.toolcontext.info("*** WRITING C ***", 1)

		compile_dir.mkdir

		var cfiles = new Array[String]
		write_files(compiler, compile_dir, cfiles)

		# Generate the Makefile

		write_makefile(compiler, compile_dir, cfiles)

		var time1 = get_time
		self.toolcontext.info("*** END WRITING C: {time1-time0} ***", 2)

		# Execute the Makefile

		if self.toolcontext.opt_no_cc.value then return

		time0 = time1
		self.toolcontext.info("*** COMPILING C ***", 1)

		compile_c_code(compiler, compile_dir)

		time1 = get_time
		self.toolcontext.info("*** END COMPILING C: {time1-time0} ***", 2)
	end

	fun write_files(compiler: AbstractCompiler, compile_dir: String, cfiles: Array[String])
	do
		var platform = compiler.mainmodule.target_platform
		if self.toolcontext.opt_stacktrace.value == "nitstack" and (platform == null or platform.supports_libunwind) then compiler.build_c_to_nit_bindings
		var cc_opt_with_libgc = "-DWITH_LIBGC"
		if platform != null and not platform.supports_libgc then cc_opt_with_libgc = ""

		# Add gc_choser.h to aditionnal bodies
		var gc_chooser = new ExternCFile("gc_chooser.c", cc_opt_with_libgc)
		compiler.extern_bodies.add(gc_chooser)
		compiler.files_to_copy.add "{cc_paths.first}/gc_chooser.c"
		compiler.files_to_copy.add "{cc_paths.first}/gc_chooser.h"

		# FFI
		for m in compiler.mainmodule.in_importation.greaters do
			compiler.finalize_ffi_for_module(m)
		end

		# Copy original .[ch] files to compile_dir
		for src in compiler.files_to_copy do
			var basename = src.basename("")
			var dst = "{compile_dir}/{basename}"
			src.file_copy_to dst
		end

		var hfilename = compiler.header.file.name + ".h"
		var hfilepath = "{compile_dir}/{hfilename}"
		var h = new OFStream.open(hfilepath)
		for l in compiler.header.decl_lines do
			h.write l
			h.write "\n"
		end
		for l in compiler.header.lines do
			h.write l
			h.write "\n"
		end
		h.close

		for f in compiler.files do
			var i = 0
			var hfile: nullable OFStream = null
			var count = 0
			var cfilename = "{f.name}.0.h"
			var cfilepath = "{compile_dir}/{cfilename}"
			hfile = new OFStream.open(cfilepath)
			hfile.write "#include \"{hfilename}\"\n"
			for key in f.required_declarations do
				if not compiler.provided_declarations.has_key(key) then
					var node = compiler.requirers_of_declarations.get_or_null(key)
					if node != null then
						node.debug "No provided declaration for {key}"
					else
						print "No provided declaration for {key}"
					end
					abort
				end
				hfile.write compiler.provided_declarations[key]
				hfile.write "\n"
			end
			hfile.close
			var file: nullable OFStream = null
			for vis in f.writers do
				if vis == compiler.header then continue
				var total_lines = vis.lines.length + vis.decl_lines.length
				if total_lines == 0 then continue
				count += total_lines
				if file == null or count > 10000  then
					i += 1
					if file != null then file.close
					cfilename = "{f.name}.{i}.c"
					cfilepath = "{compile_dir}/{cfilename}"
					self.toolcontext.info("new C source files to compile: {cfilepath}", 3)
					cfiles.add(cfilename)
					file = new OFStream.open(cfilepath)
					file.write "#include \"{f.name}.0.h\"\n"
					count = total_lines
				end
				for l in vis.decl_lines do
					file.write l
					file.write "\n"
				end
				for l in vis.lines do
					file.write l
					file.write "\n"
				end
			end
			if file != null then file.close
		end

		self.toolcontext.info("Total C source files to compile: {cfiles.length}", 2)
	end

	fun makefile_name(mainmodule: MModule): String do return "{mainmodule.name}.mk"

	fun default_outname(mainmodule: MModule): String
	do
		# Search a non fictive module
		var res = mainmodule.name
		while mainmodule.is_fictive do
			mainmodule = mainmodule.in_importation.direct_greaters.first
			res = mainmodule.name
		end
		return res
	end

	# Combine options and platform informations to get the final path of the outfile
	fun outfile(mainmodule: MModule): String
	do
		var res = self.toolcontext.opt_output.value
		if res != null then return res
		res = default_outname(mainmodule)
		var dir = self.toolcontext.opt_dir.value
		if dir != null then return dir.join_path(res)
		return res
	end

	fun write_makefile(compiler: AbstractCompiler, compile_dir: String, cfiles: Array[String])
	do
		var mainmodule = compiler.mainmodule
		var platform = compiler.mainmodule.target_platform

		var outname = outfile(mainmodule)

		var orig_dir = compile_dir.relpath(".")
		var outpath = orig_dir.join_path(outname).simplify_path
		var makename = makefile_name(mainmodule)
		var makepath = "{compile_dir}/{makename}"
		var makefile = new OFStream.open(makepath)

		var cc_includes = ""
		for p in cc_paths do
			cc_includes += " -I \"" + p + "\""
		end

		var linker_options = new HashSet[String]
		for m in mainmodule.in_importation.greaters do
			var libs = m.collect_linker_libs
			if libs != null then linker_options.add_all(libs)
		end

		makefile.write("CC = ccache cc\nCXX = ccache c++\nCFLAGS = -g -O2 -Wno-unused-value -Wno-switch\nCINCL = {cc_includes}\nLDFLAGS ?= \nLDLIBS  ?= -lm -lgc {linker_options.join(" ")}\n\n")

		var ost = toolcontext.opt_stacktrace.value
		if (ost == "libunwind" or ost == "nitstack") and (platform == null or platform.supports_libunwind) then makefile.write("NEED_LIBUNWIND := YesPlease\n")

		# Dynamic adaptations
		# While `platform` enable complex toolchains, they are statically applied
		# For a dynamic adaptsation of the compilation, the generated Makefile should check and adapt things itself

		# Check and adapt the targeted system
		makefile.write("uname_S := $(shell sh -c 'uname -s 2>/dev/null || echo not')\n")
		makefile.write("ifeq ($(uname_S),Darwin)\n")
		# remove -lunwind since it is already included on macosx
		makefile.write("\tNEED_LIBUNWIND :=\n")
		makefile.write("endif\n\n")

		# Check and adapt for the compiler used
		# clang need an additionnal `-Qunused-arguments`
		makefile.write("clang_check := $(shell sh -c '$(CC) -v 2>&1 | grep -q clang; echo $$?')\nifeq ($(clang_check), 0)\n\tCFLAGS += -Qunused-arguments\nendif\n")

		makefile.write("ifdef NEED_LIBUNWIND\n\tLDLIBS += -lunwind\nendif\n")

		makefile.write("all: {outpath}\n\n")

		var ofiles = new Array[String]
		var dep_rules = new Array[String]
		# Compile each generated file
		for f in cfiles do
			var o = f.strip_extension(".c") + ".o"
			makefile.write("{o}: {f}\n\t$(CC) $(CFLAGS) $(CINCL) -c -o {o} {f}\n\n")
			ofiles.add(o)
			dep_rules.add(o)
		end

		var java_files = new Array[ExternFile]

		# Compile each required extern body into a specific .o
		for f in compiler.extern_bodies do
			var o = f.makefile_rule_name
			var ff = f.filename.basename("")
			makefile.write("{o}: {ff}\n")
			makefile.write("\t{f.makefile_rule_content}\n\n")
			dep_rules.add(f.makefile_rule_name)

			if f.compiles_to_o_file then ofiles.add(o)
			if f.add_to_jar then java_files.add(f)
		end

		if not java_files.is_empty then
			var jar_file = "{outpath}.jar"

			var class_files_array = new Array[String]
			for f in java_files do class_files_array.add(f.makefile_rule_name)
			var class_files = class_files_array.join(" ")

			makefile.write("{jar_file}: {class_files}\n")
			makefile.write("\tjar cf {jar_file} {class_files}\n\n")
			dep_rules.add jar_file
		end

		# Link edition
		makefile.write("{outpath}: {dep_rules.join(" ")}\n\t$(CC) $(LDFLAGS) -o {outpath} {ofiles.join(" ")} $(LDLIBS)\n\n")
		# Clean
		makefile.write("clean:\n\trm {ofiles.join(" ")} 2>/dev/null\n\n")
		makefile.close
		self.toolcontext.info("Generated makefile: {makepath}", 2)
	end

	fun compile_c_code(compiler: AbstractCompiler, compile_dir: String)
	do
		var makename = makefile_name(compiler.mainmodule)

		var makeflags = self.toolcontext.opt_make_flags.value
		if makeflags == null then makeflags = ""
		self.toolcontext.info("make -B -C {compile_dir} -f {makename} -j 4 {makeflags}", 2)

		var res
		if self.toolcontext.verbose_level >= 3 then
			res = sys.system("make -B -C {compile_dir} -f {makename} -j 4 {makeflags} 2>&1")
		else
			res = sys.system("make -B -C {compile_dir} -f {makename} -j 4 {makeflags} 2>&1 >/dev/null")
		end
		if res != 0 then
			toolcontext.error(null, "make failed! Error code: {res}.")
		end
	end
end

# Singleton that store the knowledge about the compilation process
abstract class AbstractCompiler
	type VISITOR: AbstractCompilerVisitor

	# Table corresponding c_names to nit names (methods)
	var names = new HashMap[String, String]

	# The main module of the program currently compiled
	# Is assigned during the separate compilation
	var mainmodule: MModule is writable

	# The real main module of the program
	var realmainmodule: MModule

	# The modelbuilder used to know the model and the AST
	var modelbuilder: ModelBuilder is protected writable

	# Is hardening asked? (see --hardening)
	fun hardening: Bool do return self.modelbuilder.toolcontext.opt_hardening.value

	init(mainmodule: MModule, modelbuilder: ModelBuilder)
	do
		self.mainmodule = mainmodule
		self.realmainmodule = mainmodule
		self.modelbuilder = modelbuilder
	end

	# Force the creation of a new file
	# The point is to avoid contamination between must-be-compiled-separately files
	fun new_file(name: String): CodeFile
	do
		var f = new CodeFile(name)
		self.files.add(f)
		return f
	end

	# The list of all associated files
	# Used to generate .c files
	var files = new List[CodeFile]

	# Initialize a visitor specific for a compiler engine
	fun new_visitor: VISITOR is abstract

	# Where global declaration are stored (the main .h)
	var header: CodeWriter is writable

	# Provide a declaration that can be requested (before or latter) by a visitor
	fun provide_declaration(key: String, s: String)
	do
		if self.provided_declarations.has_key(key) then
			assert self.provided_declarations[key] == s
		end
		self.provided_declarations[key] = s
	end

	private var provided_declarations = new HashMap[String, String]

	private var requirers_of_declarations = new HashMap[String, ANode]

	# Builds the .c and .h files to be used when generating a Stack Trace
	# Binds the generated C function names to Nit function names
	fun build_c_to_nit_bindings
	do
		var compile_dir = modelbuilder.compile_dir

		var stream = new OFStream.open("{compile_dir}/c_functions_hash.c")
		stream.write("#include <string.h>\n")
		stream.write("#include <stdlib.h>\n")
		stream.write("#include \"c_functions_hash.h\"\n")
		stream.write("typedef struct C_Nit_Names\{char* name; char* nit_name;\}C_Nit_Names;\n")
		stream.write("const char* get_nit_name(register const char* procproc, register unsigned int len)\{\n")
		stream.write("char* procname = malloc(len+1);")
		stream.write("memcpy(procname, procproc, len);")
		stream.write("procname[len] = '\\0';")
		stream.write("static const C_Nit_Names map[{names.length}] = \{\n")
		for i in names.keys do
			stream.write("\{\"")
			stream.write(i)
			stream.write("\",\"")
			stream.write(names[i])
			stream.write("\"\},\n")
		end
		stream.write("\};\n")
		stream.write("int i;")
		stream.write("for(i = 0; i < {names.length}; i++)\{")
		stream.write("if(strcmp(procname,map[i].name) == 0)\{")
		stream.write("free(procname);")
		stream.write("return map[i].nit_name;")
		stream.write("\}")
		stream.write("\}")
		stream.write("free(procname);")
		stream.write("return NULL;")
		stream.write("\}\n")
		stream.close

		stream = new OFStream.open("{compile_dir}/c_functions_hash.h")
		stream.write("const char* get_nit_name(register const char* procname, register unsigned int len);\n")
		stream.close

		extern_bodies.add(new ExternCFile("{compile_dir}/c_functions_hash.c", ""))
	end

	# Compile C headers
	# This method call compile_header_strucs method that has to be refined
	fun compile_header do
		self.header.add_decl("#include <stdlib.h>")
		self.header.add_decl("#include <stdio.h>")
		self.header.add_decl("#include <string.h>")
		self.header.add_decl("#include \"gc_chooser.h\"")
		self.header.add_decl("#ifdef ANDROID")
		self.header.add_decl("	#include <android/log.h>")
		self.header.add_decl("	#define PRINT_ERROR(...) (void)__android_log_print(ANDROID_LOG_WARN, \"Nit\", __VA_ARGS__)")
		self.header.add_decl("#else")
		self.header.add_decl("	#define PRINT_ERROR(...) fprintf(stderr, __VA_ARGS__)")
		self.header.add_decl("#endif")

		compile_header_structs
		compile_nitni_structs

		var gccd_disable = modelbuilder.toolcontext.opt_no_gcc_directive.value
		if gccd_disable.has("noreturn") or gccd_disable.has("all") then
			# Signal handler function prototype
			self.header.add_decl("void show_backtrace(int);")
		else
			self.header.add_decl("void show_backtrace(int) __attribute__ ((noreturn));")
		end

		if gccd_disable.has("likely") or gccd_disable.has("all") then
			self.header.add_decl("#define likely(x)       (x)")
			self.header.add_decl("#define unlikely(x)     (x)")
		else if gccd_disable.has("correct-likely") then
			# invert the `likely` definition
			# Used by masochists to bench the worst case
			self.header.add_decl("#define likely(x)       __builtin_expect((x),0)")
			self.header.add_decl("#define unlikely(x)     __builtin_expect((x),1)")
		else
			self.header.add_decl("#define likely(x)       __builtin_expect((x),1)")
			self.header.add_decl("#define unlikely(x)     __builtin_expect((x),0)")
		end

		# Global variable used by intern methods
		self.header.add_decl("extern int glob_argc;")
		self.header.add_decl("extern char **glob_argv;")
		self.header.add_decl("extern val *glob_sys;")
	end

	# Declaration of structures for live Nit types
	protected fun compile_header_structs is abstract

	# Declaration of structures for nitni undelying the FFI
	protected fun compile_nitni_structs
	do
		self.header.add_decl """
/* Native reference to Nit objects */
/* This structure is used to represent every Nit type in extern methods and custom C code. */
struct nitni_ref {
	struct nitni_ref *next,
		*prev; /* adjacent global references in global list */
	int count; /* number of time this global reference has been marked */
};

/* List of global references from C code to Nit objects */
/* Instanciated empty at init of Nit system and filled explicitly by user in C code */
struct nitni_global_ref_list_t {
	struct nitni_ref *head, *tail;
};
extern struct nitni_global_ref_list_t *nitni_global_ref_list;

/* Initializer of global reference list */
extern void nitni_global_ref_list_init();

/* Intern function to add a global reference to the list */
extern void nitni_global_ref_add( struct nitni_ref *ref );

/* Intern function to remove a global reference from the list */
extern void nitni_global_ref_remove( struct nitni_ref *ref );

/* Increase count on an existing global reference */
extern void nitni_global_ref_incr( struct nitni_ref *ref );

/* Decrease count on an existing global reference */
extern void nitni_global_ref_decr( struct nitni_ref *ref );
"""
	end

	fun compile_finalizer_function
	do
		var finalizable_type = mainmodule.finalizable_type
		if finalizable_type == null then return

		var finalize_meth = mainmodule.try_get_primitive_method("finalize", finalizable_type.mclass)

		if finalize_meth == null then
			modelbuilder.toolcontext.error(null, "The `Finalizable` class doesn't declare the `finalize` method.")
			return
		end

		var v = self.new_visitor
		v.add_decl "void gc_finalize (void *obj, void *client_data) \{"
		var recv = v.new_expr("obj", finalizable_type)
		v.send(finalize_meth, [recv])
		v.add "\}"
	end

	# Generate the main C function.
	#
	# This function:
	#
	# * allocate the Sys object if it exists
	# * call init if is exists
	# * call main if it exists
	fun compile_main_function
	do
		var v = self.new_visitor
		v.add_decl("#include <signal.h>")
		var ost = modelbuilder.toolcontext.opt_stacktrace.value
		var platform = mainmodule.target_platform

		if platform != null and not platform.supports_libunwind then ost = "none"

		var no_main = (platform != null and platform.no_main) or modelbuilder.toolcontext.opt_no_main.value

		if ost == "nitstack" or ost == "libunwind" then
			v.add_decl("#define UNW_LOCAL_ONLY")
			v.add_decl("#include <libunwind.h>")
			if ost == "nitstack" then
				v.add_decl("#include \"c_functions_hash.h\"")
			end
		end
		v.add_decl("int glob_argc;")
		v.add_decl("char **glob_argv;")
		v.add_decl("val *glob_sys;")

		if self.modelbuilder.toolcontext.opt_typing_test_metrics.value then
			for tag in count_type_test_tags do
				v.add_decl("long count_type_test_resolved_{tag};")
				v.add_decl("long count_type_test_unresolved_{tag};")
				v.add_decl("long count_type_test_skipped_{tag};")
				v.compiler.header.add_decl("extern long count_type_test_resolved_{tag};")
				v.compiler.header.add_decl("extern long count_type_test_unresolved_{tag};")
				v.compiler.header.add_decl("extern long count_type_test_skipped_{tag};")
			end
		end

		if self.modelbuilder.toolcontext.opt_invocation_metrics.value then
			v.add_decl("long count_invoke_by_tables;")
			v.add_decl("long count_invoke_by_direct;")
			v.add_decl("long count_invoke_by_inline;")
			v.compiler.header.add_decl("extern long count_invoke_by_tables;")
			v.compiler.header.add_decl("extern long count_invoke_by_direct;")
			v.compiler.header.add_decl("extern long count_invoke_by_inline;")
		end

		if self.modelbuilder.toolcontext.opt_isset_checks_metrics.value then
			v.add_decl("long count_attr_reads = 0;")
			v.add_decl("long count_isset_checks = 0;")
			v.compiler.header.add_decl("extern long count_attr_reads;")
			v.compiler.header.add_decl("extern long count_isset_checks;")
		end

		v.add_decl("void sig_handler(int signo)\{")
		v.add_decl("PRINT_ERROR(\"Caught signal : %s\\n\", strsignal(signo));")
		v.add_decl("show_backtrace(signo);")
		v.add_decl("\}")

		v.add_decl("void show_backtrace (int signo) \{")
		if ost == "nitstack" or ost == "libunwind" then
			v.add_decl("char* opt = getenv(\"NIT_NO_STACK\");")
			v.add_decl("unw_cursor_t cursor;")
			v.add_decl("if(opt==NULL)\{")
			v.add_decl("unw_context_t uc;")
			v.add_decl("unw_word_t ip;")
			v.add_decl("char* procname = malloc(sizeof(char) * 100);")
			v.add_decl("unw_getcontext(&uc);")
			v.add_decl("unw_init_local(&cursor, &uc);")
			v.add_decl("PRINT_ERROR(\"-------------------------------------------------\\n\");")
			v.add_decl("PRINT_ERROR(\"--   Stack Trace   ------------------------------\\n\");")
			v.add_decl("PRINT_ERROR(\"-------------------------------------------------\\n\");")
			v.add_decl("while (unw_step(&cursor) > 0) \{")
			v.add_decl("	unw_get_proc_name(&cursor, procname, 100, &ip);")
			if ost == "nitstack" then
			v.add_decl("	const char* recv = get_nit_name(procname, strlen(procname));")
			v.add_decl("	if (recv != NULL)\{")
			v.add_decl("		PRINT_ERROR(\"` %s\\n\", recv);")
			v.add_decl("	\}else\{")
			v.add_decl("		PRINT_ERROR(\"` %s\\n\", procname);")
			v.add_decl("	\}")
			else
			v.add_decl("	PRINT_ERROR(\"` %s \\n\",procname);")
			end
			v.add_decl("\}")
			v.add_decl("PRINT_ERROR(\"-------------------------------------------------\\n\");")
			v.add_decl("free(procname);")
			v.add_decl("\}")
		end
		v.add_decl("exit(signo);")
		v.add_decl("\}")

		if no_main then
			v.add_decl("int nit_main(int argc, char** argv) \{")
		else
			v.add_decl("int main(int argc, char** argv) \{")
		end

		v.add("signal(SIGABRT, sig_handler);")
		v.add("signal(SIGFPE, sig_handler);")
		v.add("signal(SIGILL, sig_handler);")
		v.add("signal(SIGINT, sig_handler);")
		v.add("signal(SIGTERM, sig_handler);")
		v.add("signal(SIGSEGV, sig_handler);")
		v.add("signal(SIGPIPE, sig_handler);")

		v.add("glob_argc = argc; glob_argv = argv;")
		v.add("initialize_gc_option();")

		v.add "initialize_nitni_global_refs();"

		var main_type = mainmodule.sys_type
		if main_type != null then
			var mainmodule = v.compiler.mainmodule
			var glob_sys = v.init_instance(main_type)
			v.add("glob_sys = {glob_sys};")
			var main_init = mainmodule.try_get_primitive_method("init", main_type.mclass)
			if main_init != null then
				v.send(main_init, [glob_sys])
			end
			var main_method = mainmodule.try_get_primitive_method("run", main_type.mclass) or else
				mainmodule.try_get_primitive_method("main", main_type.mclass)
			if main_method != null then
				v.send(main_method, [glob_sys])
			end
		end

		if self.modelbuilder.toolcontext.opt_typing_test_metrics.value then
			v.add_decl("long count_type_test_resolved_total = 0;")
			v.add_decl("long count_type_test_unresolved_total = 0;")
			v.add_decl("long count_type_test_skipped_total = 0;")
			v.add_decl("long count_type_test_total_total = 0;")
			for tag in count_type_test_tags do
				v.add_decl("long count_type_test_total_{tag};")
				v.add("count_type_test_total_{tag} = count_type_test_resolved_{tag} + count_type_test_unresolved_{tag} + count_type_test_skipped_{tag};")
				v.add("count_type_test_resolved_total += count_type_test_resolved_{tag};")
				v.add("count_type_test_unresolved_total += count_type_test_unresolved_{tag};")
				v.add("count_type_test_skipped_total += count_type_test_skipped_{tag};")
				v.add("count_type_test_total_total += count_type_test_total_{tag};")
			end
			v.add("printf(\"# dynamic count_type_test: total %l\\n\");")
			v.add("printf(\"\\tresolved\\tunresolved\\tskipped\\ttotal\\n\");")
			var tags = count_type_test_tags.to_a
			tags.add("total")
			for tag in tags do
				v.add("printf(\"{tag}\");")
				v.add("printf(\"\\t%ld (%.2f%%)\", count_type_test_resolved_{tag}, 100.0*count_type_test_resolved_{tag}/count_type_test_total_total);")
				v.add("printf(\"\\t%ld (%.2f%%)\", count_type_test_unresolved_{tag}, 100.0*count_type_test_unresolved_{tag}/count_type_test_total_total);")
				v.add("printf(\"\\t%ld (%.2f%%)\", count_type_test_skipped_{tag}, 100.0*count_type_test_skipped_{tag}/count_type_test_total_total);")
				v.add("printf(\"\\t%ld (%.2f%%)\\n\", count_type_test_total_{tag}, 100.0*count_type_test_total_{tag}/count_type_test_total_total);")
			end
		end

		if self.modelbuilder.toolcontext.opt_invocation_metrics.value then
			v.add_decl("long count_invoke_total;")
			v.add("count_invoke_total = count_invoke_by_tables + count_invoke_by_direct + count_invoke_by_inline;")
			v.add("printf(\"# dynamic count_invocation: total %ld\\n\", count_invoke_total);")
			v.add("printf(\"by table: %ld (%.2f%%)\\n\", count_invoke_by_tables, 100.0*count_invoke_by_tables/count_invoke_total);")
			v.add("printf(\"direct:   %ld (%.2f%%)\\n\", count_invoke_by_direct, 100.0*count_invoke_by_direct/count_invoke_total);")
			v.add("printf(\"inlined:  %ld (%.2f%%)\\n\", count_invoke_by_inline, 100.0*count_invoke_by_inline/count_invoke_total);")
		end

		if self.modelbuilder.toolcontext.opt_isset_checks_metrics.value then
			v.add("printf(\"# dynamic attribute reads: %ld\\n\", count_attr_reads);")
			v.add("printf(\"# dynamic isset checks: %ld\\n\", count_isset_checks);")
		end

		v.add("return 0;")
		v.add("\}")
	end

	# Copile all C functions related to the [incr|decr]_ref features of the FFI
	fun compile_nitni_global_ref_functions
	do
		var v = self.new_visitor
		v.add """
struct nitni_global_ref_list_t *nitni_global_ref_list;
void initialize_nitni_global_refs() {
	nitni_global_ref_list = (struct nitni_global_ref_list_t*)nit_alloc(sizeof(struct nitni_global_ref_list_t));
	nitni_global_ref_list->head = NULL;
	nitni_global_ref_list->tail = NULL;
}

void nitni_global_ref_add( struct nitni_ref *ref ) {
	if ( nitni_global_ref_list->head == NULL ) {
		nitni_global_ref_list->head = ref;
		ref->prev = NULL;
	} else {
		nitni_global_ref_list->tail->next = ref;
		ref->prev = nitni_global_ref_list->tail;
	}
	nitni_global_ref_list->tail = ref;

	ref->next = NULL;
}

void nitni_global_ref_remove( struct nitni_ref *ref ) {
	if ( ref->prev == NULL ) {
		nitni_global_ref_list->head = ref->next;
	} else {
		ref->prev->next = ref->next;
	}

	if ( ref->next == NULL ) {
		nitni_global_ref_list->tail = ref->prev;
	} else {
		ref->next->prev = ref->prev;
	}
}

extern void nitni_global_ref_incr( struct nitni_ref *ref ) {
	if ( ref->count == 0 ) /* not registered */
	{
		/* add to list */
		nitni_global_ref_add( ref );
	}

	ref->count ++;
}

extern void nitni_global_ref_decr( struct nitni_ref *ref ) {
	if ( ref->count == 1 ) /* was last reference */
	{
		/* remove from list */
		nitni_global_ref_remove( ref );
	}

	ref->count --;
}
"""
	end

	# List of additional files required to compile (FFI)
	var extern_bodies = new Array[ExternFile]

	# List of source files to copy over to the compile dir
	var files_to_copy = new Array[String]

	# This is used to avoid adding an extern file more than once
	private var seen_extern = new ArraySet[String]

	# Generate code that initialize the attributes on a new instance
	fun generate_init_attr(v: VISITOR, recv: RuntimeVariable, mtype: MClassType)
	do
		var cds = mtype.collect_mclassdefs(self.mainmodule).to_a
		self.mainmodule.linearize_mclassdefs(cds)
		for cd in cds do
			if not self.modelbuilder.mclassdef2nclassdef.has_key(cd) then continue
			var n = self.modelbuilder.mclassdef2nclassdef[cd]
			for npropdef in n.n_propdefs do
				if npropdef isa AAttrPropdef then
					npropdef.init_expr(v, recv)
				end
			end
		end
	end

	# Generate code that check if an attribute is correctly initialized
	fun generate_check_attr(v: VISITOR, recv: RuntimeVariable, mtype: MClassType)
	do
		var cds = mtype.collect_mclassdefs(self.mainmodule).to_a
		self.mainmodule.linearize_mclassdefs(cds)
		for cd in cds do
			if not self.modelbuilder.mclassdef2nclassdef.has_key(cd) then continue
			var n = self.modelbuilder.mclassdef2nclassdef[cd]
			for npropdef in n.n_propdefs do
				if npropdef isa AAttrPropdef then
					npropdef.check_expr(v, recv)
				end
			end
		end
	end

	# stats

	var count_type_test_tags: Array[String] = ["isa", "as", "auto", "covariance", "erasure"]
	var count_type_test_resolved: HashMap[String, Int] = init_count_type_test_tags
	var count_type_test_unresolved: HashMap[String, Int] = init_count_type_test_tags
	var count_type_test_skipped: HashMap[String, Int] = init_count_type_test_tags

	protected fun init_count_type_test_tags: HashMap[String, Int]
	do
		var res = new HashMap[String, Int]
		for tag in count_type_test_tags do
			res[tag] = 0
		end
		return res
	end

	# Display stats about compilation process
	#
	# Metrics used:
	#
	# * type tests against resolved types (`x isa Collection[Animal]`)
	# * type tests against unresolved types (`x isa Collection[E]`)
	# * type tests skipped
	# * type tests total
	fun display_stats
	do
		if self.modelbuilder.toolcontext.opt_typing_test_metrics.value then
			print "# static count_type_test"
			print "\tresolved:\tunresolved\tskipped\ttotal"
			var count_type_test_total = init_count_type_test_tags
			count_type_test_resolved["total"] = 0
			count_type_test_unresolved["total"] = 0
			count_type_test_skipped["total"] = 0
			count_type_test_total["total"] = 0
			for tag in count_type_test_tags do
				count_type_test_total[tag] = count_type_test_resolved[tag] + count_type_test_unresolved[tag] + count_type_test_skipped[tag]
				count_type_test_resolved["total"] += count_type_test_resolved[tag]
				count_type_test_unresolved["total"] += count_type_test_unresolved[tag]
				count_type_test_skipped["total"] += count_type_test_skipped[tag]
				count_type_test_total["total"] += count_type_test_total[tag]
			end
			var count_type_test = count_type_test_total["total"]
			var tags = count_type_test_tags.to_a
			tags.add("total")
			for tag in tags do
				printn tag
				printn "\t{count_type_test_resolved[tag]} ({div(count_type_test_resolved[tag],count_type_test)}%)"
				printn "\t{count_type_test_unresolved[tag]} ({div(count_type_test_unresolved[tag],count_type_test)}%)"
				printn "\t{count_type_test_skipped[tag]} ({div(count_type_test_skipped[tag],count_type_test)}%)"
				printn "\t{count_type_test_total[tag]} ({div(count_type_test_total[tag],count_type_test)}%)"
				print ""
			end
		end
	end

	fun finalize_ffi_for_module(mmodule: MModule) do mmodule.finalize_ffi(self)

	# Division facility
	# Avoid division by zero by returning the string "n/a"
	fun div(a,b:Int):String
	do
		if b == 0 then return "n/a"
		return ((a*10000/b).to_f / 100.0).to_precision(2)
	end
end

# A file unit (may be more than one file if
# A file unit aim to be autonomous and is made or one or more `CodeWriter`s
class CodeFile
	var name: String
	var writers = new Array[CodeWriter]
	var required_declarations = new HashSet[String]
end

# Where to store generated lines
class CodeWriter
	var file: CodeFile
	var lines: List[String] = new List[String]
	var decl_lines: List[String] = new List[String]

	# Add a line in the main part of the generated C
	fun add(s: String) do self.lines.add(s)

	# Add a line in the
	# (used for local or global declaration)
	fun add_decl(s: String) do self.decl_lines.add(s)

	init(file: CodeFile)
	do
		self.file = file
		file.writers.add(self)
	end
end

# A visitor on the AST of property definition that generate the C code.
abstract class AbstractCompilerVisitor

	type COMPILER: AbstractCompiler

	# The associated compiler
	var compiler: COMPILER

	# The current visited AST node
	var current_node: nullable ANode = null is writable

	# The current `Frame`
	var frame: nullable Frame is writable

	# Alias for self.compiler.mainmodule.object_type
	fun object_type: MClassType do return self.compiler.mainmodule.object_type

	# Alias for self.compiler.mainmodule.bool_type
	fun bool_type: MClassType do return self.compiler.mainmodule.bool_type

	var writer: CodeWriter

	init(compiler: COMPILER)
	do
		self.compiler = compiler
		self.writer = new CodeWriter(compiler.files.last)
	end

	# Force to get the primitive class named `name` or abort
	fun get_class(name: String): MClass do return self.compiler.mainmodule.get_primitive_class(name)

	# Force to get the primitive property named `name` in the instance `recv` or abort
	fun get_property(name: String, recv: MType): MMethod
	do
		assert recv isa MClassType
		return self.compiler.modelbuilder.force_get_primitive_method(self.current_node, name, recv.mclass, self.compiler.mainmodule)
	end

	fun compile_callsite(callsite: CallSite, arguments: Array[RuntimeVariable]): nullable RuntimeVariable
	do
		var initializers = callsite.mpropdef.initializers
		if not initializers.is_empty then
			var recv = arguments.first

			var i = 1
			for p in initializers do
				if p isa MMethod then
					var args = [recv]
					for x in p.intro.msignature.mparameters do
						args.add arguments[i]
						i += 1
					end
					self.send(p, args)
				else if p isa MAttribute then
					self.write_attribute(p, recv, arguments[i])
					i += 1
				else abort
			end
			assert i == arguments.length

			return self.send(callsite.mproperty, [recv])
		end

		return self.send(callsite.mproperty, arguments)
	end

	fun native_array_instance(elttype: MType, length: RuntimeVariable): RuntimeVariable is abstract

	fun calloc_array(ret_type: MType, arguments: Array[RuntimeVariable]) is abstract

	fun native_array_def(pname: String, ret_type: nullable MType, arguments: Array[RuntimeVariable]) is abstract

	# Transform varargs, in raw arguments, into a single argument of type `Array`
	# Note: this method modify the given `args`
	# If there is no vararg, then `args` is not modified.
	fun varargize(mpropdef: MPropDef, msignature: MSignature, args: Array[RuntimeVariable])
	do
		var recv = args.first
		var vararg_rank = msignature.vararg_rank
		if vararg_rank >= 0 then
			assert args.length >= msignature.arity + 1 # because of self
			var rawargs = args
			args = new Array[RuntimeVariable]

			args.add(rawargs.first) # recv

			for i in [0..vararg_rank[ do
				args.add(rawargs[i+1])
			end

			var vararg_lastrank = vararg_rank + rawargs.length-1-msignature.arity
			var vararg = new Array[RuntimeVariable]
			for i in [vararg_rank..vararg_lastrank] do
				vararg.add(rawargs[i+1])
			end

			var elttype = msignature.mparameters[vararg_rank].mtype
			args.add(self.vararg_instance(mpropdef, recv, vararg, elttype))

			for i in [vararg_lastrank+1..rawargs.length-1[ do
				args.add(rawargs[i+1])
			end
			rawargs.clear
			rawargs.add_all(args)
		end
	end

	# Type handling

	# Anchor a type to the main module and the current receiver
	fun anchor(mtype: MType): MType
	do
		if not mtype.need_anchor then return mtype
		return mtype.anchor_to(self.compiler.mainmodule, self.frame.receiver)
	end

	fun resolve_for(mtype: MType, recv: RuntimeVariable): MType
	do
		if not mtype.need_anchor then return mtype
		return mtype.resolve_for(recv.mcasttype, self.frame.receiver, self.compiler.mainmodule, true)
	end

	# Unsafely cast a value to a new type
	# ie the result share the same C variable but my have a different mcasttype
	# NOTE: if the adaptation is useless then `value` is returned as it.
	# ENSURE: `result.name == value.name`
	fun autoadapt(value: RuntimeVariable, mtype: MType): RuntimeVariable
	do
		mtype = self.anchor(mtype)
		var valmtype = value.mcasttype
		if valmtype.is_subtype(self.compiler.mainmodule, null, mtype) then
			return value
		end

		if valmtype isa MNullableType and valmtype.mtype.is_subtype(self.compiler.mainmodule, null, mtype) then
			var res = new RuntimeVariable(value.name, valmtype, valmtype.mtype)
			return res
		else
			var res = new RuntimeVariable(value.name, valmtype, mtype)
			return res
		end
	end

	# Generate a super call from a method definition
	fun supercall(m: MMethodDef, recvtype: MClassType, args: Array[RuntimeVariable]): nullable RuntimeVariable is abstract

	# Adapt the arguments of a method according to targetted `MMethodDef`
	fun adapt_signature(m: MMethodDef, args: Array[RuntimeVariable]) is abstract

	# Unbox all the arguments of a method when implemented `extern` or `intern`
	fun unbox_signature_extern(m: MMethodDef, args: Array[RuntimeVariable]) is abstract

	# Box or unbox a value to another type iff a C type conversion is needed
	# ENSURE: `result.mtype.ctype == mtype.ctype`
	fun autobox(value: RuntimeVariable, mtype: MType): RuntimeVariable is abstract

	# Box extern classes to be used in the generated code
	fun box_extern(value: RuntimeVariable, mtype: MType): RuntimeVariable is abstract

	# Unbox extern classes to be used in extern code (legacy NI and FFI)
	fun unbox_extern(value: RuntimeVariable, mtype: MType): RuntimeVariable is abstract

	#  Generate a polymorphic subtype test
	fun type_test(value: RuntimeVariable, mtype: MType, tag: String): RuntimeVariable is abstract

	#  Generate the code required to dynamically check if 2 objects share the same runtime type
	fun is_same_type_test(value1, value2: RuntimeVariable): RuntimeVariable is abstract

	#  Generate a Nit "is" for two runtime_variables
	fun equal_test(value1, value2: RuntimeVariable): RuntimeVariable is abstract

	# Sends

	#  Generate a static call on a method definition
	fun call(m: MMethodDef, recvtype: MClassType, args: Array[RuntimeVariable]): nullable RuntimeVariable is abstract

	#  Generate a polymorphic send for the method `m` and the arguments `args`
	fun send(m: MMethod, args: Array[RuntimeVariable]): nullable RuntimeVariable is abstract

	# Generate a monomorphic send for the method `m`, the type `t` and the arguments `args`
	fun monomorphic_send(m: MMethod, t: MType, args: Array[RuntimeVariable]): nullable RuntimeVariable
	do
		assert t isa MClassType
		var propdef = m.lookup_first_definition(self.compiler.mainmodule, t)
		return self.call(propdef, t, args)
	end

	# Generate a monomorphic super send from the method `m`, the type `t` and the arguments `args`
	fun monomorphic_super_send(m: MMethodDef, t: MType, args: Array[RuntimeVariable]): nullable RuntimeVariable
	do
		assert t isa MClassType
		m = m.lookup_next_definition(self.compiler.mainmodule, t)
		return self.call(m, t, args)
	end

	# Attributes handling

	# Generate a polymorphic attribute is_set test
	fun isset_attribute(a: MAttribute, recv: RuntimeVariable): RuntimeVariable is abstract

	# Generate a polymorphic attribute read
	fun read_attribute(a: MAttribute, recv: RuntimeVariable): RuntimeVariable is abstract

	# Generate a polymorphic attribute write
	fun write_attribute(a: MAttribute, recv: RuntimeVariable, value: RuntimeVariable) is abstract

	# Checks

	# Add a check and an abort for a null receiver if needed
	fun check_recv_notnull(recv: RuntimeVariable)
	do
		if self.compiler.modelbuilder.toolcontext.opt_no_check_null.value then return

		var maybenull = recv.mcasttype isa MNullableType or recv.mcasttype isa MNullType
		if maybenull then
			self.add("if (unlikely({recv} == NULL)) \{")
			self.add_abort("Receiver is null")
			self.add("\}")
		end
	end

	# Names handling

	private var names = new HashSet[String]
	private var last: Int = 0

	# Return a new name based on `s` and unique in the visitor
	fun get_name(s: String): String
	do
		if not self.names.has(s) then
			self.names.add(s)
			return s
		end
		var i = self.last + 1
		loop
			var s2 = s + i.to_s
			if not self.names.has(s2) then
				self.last = i
				self.names.add(s2)
				return s2
			end
			i = i + 1
		end
	end

	# Return an unique and stable identifier associated with an escapemark
	fun escapemark_name(e: nullable EscapeMark): String
	do
		assert e != null
		if escapemark_names.has_key(e) then return escapemark_names[e]
		var name = e.name
		if name == null then name = "label"
		name = get_name(name)
		escapemark_names[e] = name
		return name
	end

	# Insert a C label for associated with an escapemark
	fun add_escape_label(e: nullable EscapeMark)
	do
		if e == null then return
		if e.escapes.is_empty then return
		add("BREAK_{escapemark_name(e)}: (void)0;")
	end

	private var escapemark_names = new HashMap[EscapeMark, String]

	# Return a "const char*" variable associated to the classname of the dynamic type of an object
	# NOTE: we do not return a `RuntimeVariable` "NativeString" as the class may not exist in the module/program
	fun class_name_string(value: RuntimeVariable): String is abstract

	# Variables handling

	protected var variables = new HashMap[Variable, RuntimeVariable]

	# Return the local runtime_variable associated to a Nit local variable
	fun variable(variable: Variable): RuntimeVariable
	do
		if self.variables.has_key(variable) then
			return self.variables[variable]
		else
			var name = self.get_name("var_{variable.name}")
			var mtype = variable.declared_type.as(not null)
			mtype = self.anchor(mtype)
			var res = new RuntimeVariable(name, mtype, mtype)
			self.add_decl("{mtype.ctype} {name} /* var {variable}: {mtype} */;")
			self.variables[variable] = res
			return res
		end
	end

	# Return a new uninitialized local runtime_variable
	fun new_var(mtype: MType): RuntimeVariable
	do
		mtype = self.anchor(mtype)
		var name = self.get_name("var")
		var res = new RuntimeVariable(name, mtype, mtype)
		self.add_decl("{mtype.ctype} {name} /* : {mtype} */;")
		return res
	end

	# The difference with `new_var` is the C static type of the local variable
	fun new_var_extern(mtype: MType): RuntimeVariable
	do
		mtype = self.anchor(mtype)
		var name = self.get_name("var")
		var res = new RuntimeVariable(name, mtype, mtype)
		self.add_decl("{mtype.ctype_extern} {name} /* : {mtype} for extern */;")
		return res
	end

	# Return a new uninitialized named runtime_variable
	fun new_named_var(mtype: MType, name: String): RuntimeVariable
	do
		mtype = self.anchor(mtype)
		var res = new RuntimeVariable(name, mtype, mtype)
		self.add_decl("{mtype.ctype} {name} /* : {mtype} */;")
		return res
	end

	# Correctly assign a left and a right value
	# Boxing and unboxing is performed if required
	fun assign(left, right: RuntimeVariable)
	do
		right = self.autobox(right, left.mtype)
		self.add("{left} = {right};")
	end

	# Generate instances

	# Generate a alloc-instance + init-attributes
	fun init_instance(mtype: MClassType): RuntimeVariable is abstract

	# Set a GC finalizer on `recv`, only if `recv` isa Finalizable
	fun set_finalizer(recv: RuntimeVariable)
	do
		var mtype = recv.mtype
		var finalizable_type = compiler.mainmodule.finalizable_type
		if finalizable_type != null and not mtype.need_anchor and
				mtype.is_subtype(compiler.mainmodule, null, finalizable_type) then
			add "gc_register_finalizer({recv});"
		end
	end

	# Generate an integer value
	fun int_instance(value: Int): RuntimeVariable
	do
		var res = self.new_var(self.get_class("Int").mclass_type)
		self.add("{res} = {value};")
		return res
	end

	# Generate an integer value
	fun bool_instance(value: Bool): RuntimeVariable
	do
		var res = self.new_var(self.get_class("Bool").mclass_type)
		if value then
			self.add("{res} = 1;")
		else
			self.add("{res} = 0;")
		end
		return res
	end

	# Generate a string value
	fun string_instance(string: String): RuntimeVariable
	do
		var mtype = self.get_class("String").mclass_type
		var name = self.get_name("varonce")
		self.add_decl("static {mtype.ctype} {name};")
		var res = self.new_var(mtype)
		self.add("if ({name}) \{")
		self.add("{res} = {name};")
		self.add("\} else \{")
		var native_mtype = self.get_class("NativeString").mclass_type
		var nat = self.new_var(native_mtype)
		self.add("{nat} = \"{string.escape_to_c}\";")
		var length = self.int_instance(string.length)
		self.add("{res} = {self.send(self.get_property("to_s_with_length", native_mtype), [nat, length]).as(not null)};")
		self.add("{name} = {res};")
		self.add("\}")
		return res
	end

	fun value_instance(object: Object): RuntimeVariable
	do
		if object isa Int then
			return int_instance(object)
		else if object isa Bool then
			return bool_instance(object)
		else if object isa String then
			return string_instance(object)
		else
			abort
		end
	end

	# Generate an array value
	fun array_instance(array: Array[RuntimeVariable], elttype: MType): RuntimeVariable is abstract

	# Get an instance of a array for a vararg
	fun vararg_instance(mpropdef: MPropDef, recv: RuntimeVariable, varargs: Array[RuntimeVariable], elttype: MType): RuntimeVariable is abstract

	# Code generation

	# Add a line in the main part of the generated C
	fun add(s: String) do self.writer.lines.add(s)

	# Add a line in the
	# (used for local or global declaration)
	fun add_decl(s: String) do self.writer.decl_lines.add(s)

	# Request the presence of a global declaration
	fun require_declaration(key: String)
	do
		var reqs = self.writer.file.required_declarations
		if reqs.has(key) then return
		reqs.add(key)
		var node = current_node
		if node != null then compiler.requirers_of_declarations[key] = node
	end

	# Add a declaration in the local-header
	# The declaration is ensured to be present once
	fun declare_once(s: String)
	do
		self.compiler.provide_declaration(s, s)
		self.require_declaration(s)
	end

	# look for a needed .h and .c file for a given .nit source-file
	# FIXME: bad API, parameter should be a `MModule`, not its source-file
	fun add_extern(file: String)
	do
		file = file.strip_extension(".nit")
		var tryfile = file + ".nit.h"
		if tryfile.file_exists then
			self.declare_once("#include \"{tryfile.basename("")}\"")
			self.compiler.files_to_copy.add(tryfile)
		end
		tryfile = file + "_nit.h"
		if tryfile.file_exists then
			self.declare_once("#include \"{tryfile.basename("")}\"")
			self.compiler.files_to_copy.add(tryfile)
		end

		if self.compiler.seen_extern.has(file) then return
		self.compiler.seen_extern.add(file)
		tryfile = file + ".nit.c"
		if not tryfile.file_exists then
			tryfile = file + "_nit.c"
			if not tryfile.file_exists then return
		end
		var f = new ExternCFile(tryfile.basename(""), "")
		self.compiler.extern_bodies.add(f)
		self.compiler.files_to_copy.add(tryfile)
	end

	# Return a new local runtime_variable initialized with the C expression `cexpr`.
	fun new_expr(cexpr: String, mtype: MType): RuntimeVariable
	do
		var res = new_var(mtype)
		self.add("{res} = {cexpr};")
		return res
	end

	# Generate generic abort
	# used by aborts, asserts, casts, etc.
	fun add_abort(message: String)
	do
		self.add("PRINT_ERROR(\"Runtime error: %s\", \"{message.escape_to_c}\");")
		add_raw_abort
	end

	fun add_raw_abort
	do
		if self.current_node != null and self.current_node.location.file != null then
			self.add("PRINT_ERROR(\" (%s:%d)\\n\", \"{self.current_node.location.file.filename.escape_to_c}\", {current_node.location.line_start});")
		else
			self.add("PRINT_ERROR(\"\\n\");")
		end
		self.add("show_backtrace(1);")
	end

	# Add a dynamic cast
	fun add_cast(value: RuntimeVariable, mtype: MType, tag: String)
	do
		var res = self.type_test(value, mtype, tag)
		self.add("if (unlikely(!{res})) \{")
		var cn = self.class_name_string(value)
		self.add("PRINT_ERROR(\"Runtime error: Cast failed. Expected `%s`, got `%s`\", \"{mtype.to_s.escape_to_c}\", {cn});")
		self.add_raw_abort
		self.add("\}")
	end

	# Generate a return with the value `s`
	fun ret(s: RuntimeVariable)
	do
		self.assign(self.frame.returnvar.as(not null), s)
		self.add("goto {self.frame.returnlabel.as(not null)};")
	end

	# Compile a statement (if any)
	fun stmt(nexpr: nullable AExpr)
	do
		if nexpr == null then return
		var old = self.current_node
		self.current_node = nexpr
		nexpr.stmt(self)
		self.current_node = old
	end

	# Compile an expression an return its result
	# `mtype` is the expected return type, pass null if no specific type is expected.
	fun expr(nexpr: AExpr, mtype: nullable MType): RuntimeVariable
	do
		var old = self.current_node
		self.current_node = nexpr
		var res = nexpr.expr(self).as(not null)
		if mtype != null then
			mtype = self.anchor(mtype)
			res = self.autobox(res, mtype)
		end
		res = autoadapt(res, nexpr.mtype.as(not null))
		var implicit_cast_to = nexpr.implicit_cast_to
		if implicit_cast_to != null and not self.compiler.modelbuilder.toolcontext.opt_no_check_autocast.value then
			add_cast(res, implicit_cast_to, "auto")
			res = autoadapt(res, implicit_cast_to)
		end
		self.current_node = old
		return res
	end

	# Alias for `self.expr(nexpr, self.bool_type)`
	fun expr_bool(nexpr: AExpr): RuntimeVariable do return expr(nexpr, bool_type)

	# Safely show a debug message on the current node and repeat the message in the C code as a comment
	fun debug(message: String)
	do
		var node = self.current_node
		if node == null then
			print "?: {message}"
		else
			node.debug(message)
		end
		self.add("/* DEBUG: {message} */")
	end
end

# A C function associated to a Nit method
# Because of customization, a given Nit method can be compiler more that once
abstract class AbstractRuntimeFunction

	type COMPILER: AbstractCompiler
	type VISITOR: AbstractCompilerVisitor

	# The associated Nit method
	var mmethoddef: MMethodDef

	# The mangled c name of the runtime_function
	# Subclasses should redefine `build_c_name` instead
	fun c_name: String
	do
		var res = self.c_name_cache
		if res != null then return res
		res = self.build_c_name
		self.c_name_cache = res
		return res
	end

	# Non cached version of `c_name`
	protected fun build_c_name: String is abstract

	protected var c_name_cache: nullable String = null is writable

	# Implements a call of the runtime_function
	# May inline the body or generate a C function call
	fun call(v: VISITOR, arguments: Array[RuntimeVariable]): nullable RuntimeVariable is abstract

	# Generate the code for the `AbstractRuntimeFunction`
	# Warning: compile more than once compilation makes CC unhappy
	fun compile_to_c(compiler: COMPILER) is abstract
end

# A runtime variable hold a runtime value in C.
# Runtime variables are associated to Nit local variables and intermediate results in Nit expressions.
#
# The tricky point is that a single C variable can be associated to more than one `RuntimeVariable` because the static knowledge of the type of an expression can vary in the C code.
class RuntimeVariable
	# The name of the variable in the C code
	var name: String

	# The static type of the variable (as declard in C)
	var mtype: MType

	# The current casted type of the variable (as known in Nit)
	var mcasttype: MType is writable

	# If the variable exaclty a mcasttype?
	# false (usual value) means that the variable is a mcasttype or a subtype.
	var is_exact: Bool = false is writable

	init(name: String, mtype: MType, mcasttype: MType)
	do
		self.name = name
		self.mtype = mtype
		self.mcasttype = mcasttype
		assert not mtype.need_anchor
		assert not mcasttype.need_anchor
	end

	redef fun to_s do return name

	redef fun inspect
	do
		var exact_str
		if self.is_exact then
			exact_str = " exact"
		else
			exact_str = ""
		end
		var type_str
		if self.mtype == self.mcasttype then
			type_str = "{mtype}{exact_str}"
		else
			type_str = "{mtype}({mcasttype}{exact_str})"
		end
		return "<{name}:{type_str}>"
	end
end

# A frame correspond to a visited property in a `GlobalCompilerVisitor`
class Frame

	type VISITOR: AbstractCompilerVisitor

	# The associated visitor
	var visitor: VISITOR

	# The executed property.
	# A Method in case of a call, an attribute in case of a default initialization.
	var mpropdef: MPropDef

	# The static type of the receiver
	var receiver: MClassType

	# Arguments of the method (the first is the receiver)
	var arguments: Array[RuntimeVariable]

	# The runtime_variable associated to the return (in a function)
	var returnvar: nullable RuntimeVariable = null is writable

	# The label at the end of the property
	var returnlabel: nullable String = null is writable
end

redef class MType
	# Return the C type associated to a given Nit static type
	fun ctype: String do return "val*"

	# C type outside of the compiler code and in boxes
	fun ctype_extern: String do return "val*"

	# Short name of the `ctype` to use in unions
	fun ctypename: String do return "val"

	# Return the name of the C structure associated to a Nit live type
	fun c_name: String is abstract
	protected var c_name_cache: nullable String is protected writable
end

redef class MClassType
	redef fun c_name
	do
		var res = self.c_name_cache
		if res != null then return res
		res = "{mclass.intro_mmodule.name.to_cmangle}__{mclass.name.to_cmangle}"
		self.c_name_cache = res
		return res
	end

	redef fun ctype: String
	do
		if mclass.name == "Int" then
			return "long"
		else if mclass.name == "Bool" then
			return "short int"
		else if mclass.name == "Char" then
			return "char"
		else if mclass.name == "Float" then
			return "double"
		else if mclass.name == "NativeString" then
			return "char*"
		else if mclass.name == "NativeArray" then
			return "val*"
		else
			return "val*"
		end
	end

	redef fun ctype_extern: String
	do
		if mclass.kind == extern_kind then
			return "void*"
		else
			return ctype
		end
	end

	redef fun ctypename: String
	do
		if mclass.name == "Int" then
			return "l"
		else if mclass.name == "Bool" then
			return "s"
		else if mclass.name == "Char" then
			return "c"
		else if mclass.name == "Float" then
			return "d"
		else if mclass.name == "NativeString" then
			return "str"
		else if mclass.name == "NativeArray" then
			#return "{self.arguments.first.ctype}*"
			return "val"
		else
			return "val"
		end
	end
end

redef class MGenericType
	redef fun c_name
	do
		var res = self.c_name_cache
		if res != null then return res
		res = super
		for t in self.arguments do
			res = res + t.c_name
		end
		self.c_name_cache = res
		return res
	end
end

redef class MParameterType
	redef fun c_name
	do
		var res = self.c_name_cache
		if res != null then return res
		res = "{self.mclass.c_name}_FT{self.rank}"
		self.c_name_cache = res
		return res
	end
end

redef class MVirtualType
	redef fun c_name
	do
		var res = self.c_name_cache
		if res != null then return res
		res = "{self.mproperty.intro.mclassdef.mclass.c_name}_VT{self.mproperty.name}"
		self.c_name_cache = res
		return res
	end
end

redef class MNullableType
	redef fun c_name
	do
		var res = self.c_name_cache
		if res != null then return res
		res = "nullable_{self.mtype.c_name}"
		self.c_name_cache = res
		return res
	end
end

redef class MClass
	# Return the name of the C structure associated to a Nit class
	fun c_name: String do
		var res = self.c_name_cache
		if res != null then return res
		res = "{intro_mmodule.name.to_cmangle}__{name.to_cmangle}"
		self.c_name_cache = res
		return res
	end
	private var c_name_cache: nullable String
end

redef class MProperty
	fun c_name: String do
		var res = self.c_name_cache
		if res != null then return res
		res = "{self.intro.c_name}"
		self.c_name_cache = res
		return res
	end
	private var c_name_cache: nullable String
end

redef class MPropDef
	type VISITOR: AbstractCompilerVisitor

	private var c_name_cache: nullable String

	# The mangled name associated to the property
	fun c_name: String
	do
		var res = self.c_name_cache
		if res != null then return res
		res = "{self.mclassdef.mmodule.name.to_cmangle}__{self.mclassdef.mclass.name.to_cmangle}__{self.mproperty.name.to_cmangle}"
		self.c_name_cache = res
		return res
	end
end

redef class MMethodDef
	# Can the body be inlined?
	fun can_inline(v: VISITOR): Bool
	do
		if is_abstract then return true
		var modelbuilder = v.compiler.modelbuilder
		if modelbuilder.mpropdef2npropdef.has_key(self) then
			var npropdef = modelbuilder.mpropdef2npropdef[self]
			return npropdef.can_inline
		else if self.mproperty.name == "init" then
			# Automatic free init is always inlined since it is empty or contains only attribtes assigments
			return true
		else
			abort
		end
	end

	# Inline the body in another visitor
	fun compile_inside_to_c(v: VISITOR, arguments: Array[RuntimeVariable]): nullable RuntimeVariable
	do
		var modelbuilder = v.compiler.modelbuilder
		var val = constant_value
		if modelbuilder.mpropdef2npropdef.has_key(self) then
			var npropdef = modelbuilder.mpropdef2npropdef[self]
			var oldnode = v.current_node
			v.current_node = npropdef
			self.compile_parameter_check(v, arguments)
			npropdef.compile_to_c(v, self, arguments)
			v.current_node = oldnode
		else if self.mproperty.name == "init" then
			var nclassdef = modelbuilder.mclassdef2nclassdef[self.mclassdef]
			var oldnode = v.current_node
			v.current_node = nclassdef
			self.compile_parameter_check(v, arguments)
			nclassdef.compile_to_c(v, self, arguments)
			v.current_node = oldnode
		else if val != null then
			v.ret(v.value_instance(val))
		else
			abort
		end
		return null
	end

	# Generate type checks in the C code to check covariant parameters
	fun compile_parameter_check(v: VISITOR, arguments: Array[RuntimeVariable])
	do
		if v.compiler.modelbuilder.toolcontext.opt_no_check_covariance.value then return

		for i in [0..msignature.arity[ do
			# skip test for vararg since the array is instantiated with the correct polymorphic type
			if msignature.vararg_rank == i then continue

			# skip if the cast is not required
			var origmtype =  self.mproperty.intro.msignature.mparameters[i].mtype
			if not origmtype.need_anchor then continue

			# get the parameter type
			var mtype = self.msignature.mparameters[i].mtype

			# generate the cast
			# note that v decides if and how to implements the cast
			v.add("/* Covariant cast for argument {i} ({self.msignature.mparameters[i].name}) {arguments[i+1].inspect} isa {mtype} */")
			v.add_cast(arguments[i+1], mtype, "covariance")
		end
	end
end

# Node visit

redef class APropdef
	fun compile_to_c(v: AbstractCompilerVisitor, mpropdef: MMethodDef, arguments: Array[RuntimeVariable])
	do
		v.add("PRINT_ERROR(\"NOT YET IMPLEMENTED {class_name} {mpropdef} at {location.to_s}\\n\");")
		debug("Not yet implemented")
	end

	fun can_inline: Bool do return true
end

redef class AMethPropdef
	redef fun compile_to_c(v, mpropdef, arguments)
	do
		if mpropdef.is_abstract then
			var cn = v.class_name_string(arguments.first)
			v.add("PRINT_ERROR(\"Runtime error: Abstract method `%s` called on `%s`\", \"{mpropdef.mproperty.name.escape_to_c}\", {cn});")
			v.add_raw_abort
			return
		end

		# Call the implicit super-init
		var auto_super_inits = self.auto_super_inits
		if auto_super_inits != null then
			var args = [arguments.first]
			for auto_super_init in auto_super_inits do
				assert auto_super_init.mproperty != mpropdef.mproperty
				args.clear
				for i in [0..auto_super_init.msignature.arity+1[ do
					args.add(arguments[i])
				end
				assert auto_super_init.mproperty != mpropdef.mproperty
				v.compile_callsite(auto_super_init, args)
			end
		end
		if auto_super_call then
			v.supercall(mpropdef, arguments.first.mtype.as(MClassType), arguments)
		end

		# Try special compilation
		if mpropdef.is_intern then
			if compile_intern_to_c(v, mpropdef, arguments) then return
		else if mpropdef.is_extern then
			if mpropdef.mproperty.is_init then
				if compile_externinit_to_c(v, mpropdef, arguments) then return
			else
				if compile_externmeth_to_c(v, mpropdef, arguments) then return
			end
		end

		# Compile block if any
		var n_block = n_block
		if n_block != null then
			for i in [0..mpropdef.msignature.arity[ do
				var variable = self.n_signature.n_params[i].variable.as(not null)
				v.assign(v.variable(variable), arguments[i+1])
			end
			v.stmt(n_block)
			return
		end

		# We have a problem
		var cn = v.class_name_string(arguments.first)
		v.add("PRINT_ERROR(\"Runtime error: uncompiled method `%s` called on `%s`. NOT YET IMPLEMENTED\", \"{mpropdef.mproperty.name.escape_to_c}\", {cn});")
		v.add_raw_abort
	end

	redef fun can_inline
	do
		if self.auto_super_inits != null then return false
		var nblock = self.n_block
		if nblock == null then return true
		if (mpropdef.mproperty.name == "==" or mpropdef.mproperty.name == "!=") and mpropdef.mclassdef.mclass.name == "Object" then return true
		if nblock isa ABlockExpr and nblock.n_expr.length == 0 then return true
		return false
	end

	fun compile_intern_to_c(v: AbstractCompilerVisitor, mpropdef: MMethodDef, arguments: Array[RuntimeVariable]): Bool
	do
		var pname = mpropdef.mproperty.name
		var cname = mpropdef.mclassdef.mclass.name
		var ret = mpropdef.msignature.return_mtype
		if ret != null then
			ret = v.resolve_for(ret, arguments.first)
		else if mpropdef.mproperty.is_new then
			ret = arguments.first.mcasttype
		end
		if pname != "==" and pname != "!=" then
			v.adapt_signature(mpropdef, arguments)
			v.unbox_signature_extern(mpropdef, arguments)
		end
		if cname == "Int" then
			if pname == "output" then
				v.add("printf(\"%ld\\n\", {arguments.first});")
				return true
			else if pname == "object_id" then
				v.ret(arguments.first)
				return true
			else if pname == "+" then
				v.ret(v.new_expr("{arguments[0]} + {arguments[1]}", ret.as(not null)))
				return true
			else if pname == "-" then
				v.ret(v.new_expr("{arguments[0]} - {arguments[1]}", ret.as(not null)))
				return true
			else if pname == "unary -" then
				v.ret(v.new_expr("-{arguments[0]}", ret.as(not null)))
				return true
			else if pname == "*" then
				v.ret(v.new_expr("{arguments[0]} * {arguments[1]}", ret.as(not null)))
				return true
			else if pname == "/" then
				v.ret(v.new_expr("{arguments[0]} / {arguments[1]}", ret.as(not null)))
				return true
			else if pname == "%" then
				v.ret(v.new_expr("{arguments[0]} % {arguments[1]}", ret.as(not null)))
				return true
			else if pname == "lshift" then
				v.ret(v.new_expr("{arguments[0]} << {arguments[1]}", ret.as(not null)))
				return true
			else if pname == "rshift" then
				v.ret(v.new_expr("{arguments[0]} >> {arguments[1]}", ret.as(not null)))
				return true
			else if pname == "==" then
				v.ret(v.equal_test(arguments[0], arguments[1]))
				return true
			else if pname == "!=" then
				var res = v.equal_test(arguments[0], arguments[1])
				v.ret(v.new_expr("!{res}", ret.as(not null)))
				return true
			else if pname == "<" then
				v.ret(v.new_expr("{arguments[0]} < {arguments[1]}", ret.as(not null)))
				return true
			else if pname == ">" then
				v.ret(v.new_expr("{arguments[0]} > {arguments[1]}", ret.as(not null)))
				return true
			else if pname == "<=" then
				v.ret(v.new_expr("{arguments[0]} <= {arguments[1]}", ret.as(not null)))
				return true
			else if pname == ">=" then
				v.ret(v.new_expr("{arguments[0]} >= {arguments[1]}", ret.as(not null)))
				return true
			else if pname == "to_f" then
				v.ret(v.new_expr("(double){arguments[0]}", ret.as(not null)))
				return true
			else if pname == "ascii" then
				v.ret(v.new_expr("{arguments[0]}", ret.as(not null)))
				return true
			end
		else if cname == "Char" then
			if pname == "output" then
				v.add("printf(\"%c\", {arguments.first});")
				return true
			else if pname == "object_id" then
				v.ret(v.new_expr("(long){arguments.first}", ret.as(not null)))
				return true
			else if pname == "successor" then
				v.ret(v.new_expr("{arguments[0]} + {arguments[1]}", ret.as(not null)))
				return true
			else if pname == "predecessor" then
				v.ret(v.new_expr("{arguments[0]} - {arguments[1]}", ret.as(not null)))
				return true
			else if pname == "==" then
				v.ret(v.equal_test(arguments[0], arguments[1]))
				return true
			else if pname == "!=" then
				var res = v.equal_test(arguments[0], arguments[1])
				v.ret(v.new_expr("!{res}", ret.as(not null)))
				return true
			else if pname == "<" then
				v.ret(v.new_expr("{arguments[0]} < {arguments[1]}", ret.as(not null)))
				return true
			else if pname == ">" then
				v.ret(v.new_expr("{arguments[0]} > {arguments[1]}", ret.as(not null)))
				return true
			else if pname == "<=" then
				v.ret(v.new_expr("{arguments[0]} <= {arguments[1]}", ret.as(not null)))
				return true
			else if pname == ">=" then
				v.ret(v.new_expr("{arguments[0]} >= {arguments[1]}", ret.as(not null)))
				return true
			else if pname == "to_i" then
				v.ret(v.new_expr("{arguments[0]}-'0'", ret.as(not null)))
				return true
			else if pname == "ascii" then
				v.ret(v.new_expr("(unsigned char){arguments[0]}", ret.as(not null)))
				return true
			end
		else if cname == "Bool" then
			if pname == "output" then
				v.add("printf({arguments.first}?\"true\\n\":\"false\\n\");")
				return true
			else if pname == "object_id" then
				v.ret(v.new_expr("(long){arguments.first}", ret.as(not null)))
				return true
			else if pname == "==" then
				v.ret(v.equal_test(arguments[0], arguments[1]))
				return true
			else if pname == "!=" then
				var res = v.equal_test(arguments[0], arguments[1])
				v.ret(v.new_expr("!{res}", ret.as(not null)))
				return true
			end
		else if cname == "Float" then
			if pname == "output" then
				v.add("printf(\"%f\\n\", {arguments.first});")
				return true
			else if pname == "object_id" then
				v.ret(v.new_expr("(double){arguments.first}", ret.as(not null)))
				return true
			else if pname == "+" then
				v.ret(v.new_expr("{arguments[0]} + {arguments[1]}", ret.as(not null)))
				return true
			else if pname == "-" then
				v.ret(v.new_expr("{arguments[0]} - {arguments[1]}", ret.as(not null)))
				return true
			else if pname == "unary -" then
				v.ret(v.new_expr("-{arguments[0]}", ret.as(not null)))
				return true
			else if pname == "succ" then
				v.ret(v.new_expr("{arguments[0]}+1", ret.as(not null)))
				return true
			else if pname == "prec" then
				v.ret(v.new_expr("{arguments[0]}-1", ret.as(not null)))
				return true
			else if pname == "*" then
				v.ret(v.new_expr("{arguments[0]} * {arguments[1]}", ret.as(not null)))
				return true
			else if pname == "/" then
				v.ret(v.new_expr("{arguments[0]} / {arguments[1]}", ret.as(not null)))
				return true
			else if pname == "==" then
				v.ret(v.equal_test(arguments[0], arguments[1]))
				return true
			else if pname == "!=" then
				var res = v.equal_test(arguments[0], arguments[1])
				v.ret(v.new_expr("!{res}", ret.as(not null)))
				return true
			else if pname == "<" then
				v.ret(v.new_expr("{arguments[0]} < {arguments[1]}", ret.as(not null)))
				return true
			else if pname == ">" then
				v.ret(v.new_expr("{arguments[0]} > {arguments[1]}", ret.as(not null)))
				return true
			else if pname == "<=" then
				v.ret(v.new_expr("{arguments[0]} <= {arguments[1]}", ret.as(not null)))
				return true
			else if pname == ">=" then
				v.ret(v.new_expr("{arguments[0]} >= {arguments[1]}", ret.as(not null)))
				return true
			else if pname == "to_i" then
				v.ret(v.new_expr("(long){arguments[0]}", ret.as(not null)))
				return true
			end
		else if cname == "NativeString" then
			if pname == "[]" then
				v.ret(v.new_expr("{arguments[0]}[{arguments[1]}]", ret.as(not null)))
				return true
			else if pname == "[]=" then
				v.add("{arguments[0]}[{arguments[1]}]={arguments[2]};")
				return true
			else if pname == "copy_to" then
				v.add("memmove({arguments[1]}+{arguments[4]},{arguments[0]}+{arguments[3]},{arguments[2]});")
				return true
			else if pname == "atoi" then
				v.ret(v.new_expr("atoi({arguments[0]});", ret.as(not null)))
				return true
			else if pname == "init" then
				v.ret(v.new_expr("(char*)nit_alloc({arguments[1]})", ret.as(not null)))
				return true
			end
		else if cname == "NativeArray" then
			v.native_array_def(pname, ret, arguments)
			return true
		end
		if pname == "exit" then
			v.add("exit({arguments[1]});")
			return true
		else if pname == "sys" then
			v.ret(v.new_expr("glob_sys", ret.as(not null)))
			return true
		else if pname == "calloc_string" then
			v.ret(v.new_expr("(char*)nit_alloc({arguments[1]})", ret.as(not null)))
			return true
		else if pname == "calloc_array" then
			v.calloc_array(ret.as(not null), arguments)
			return true
		else if pname == "object_id" then
			v.ret(v.new_expr("(long){arguments.first}", ret.as(not null)))
			return true
		else if pname == "is_same_type" then
			v.ret(v.is_same_type_test(arguments[0], arguments[1]))
			return true
		else if pname == "is_same_instance" then
			v.ret(v.equal_test(arguments[0], arguments[1]))
			return true
		else if pname == "output_class_name" then
			var nat = v.class_name_string(arguments.first)
			v.add("printf(\"%s\\n\", {nat});")
			return true
		else if pname == "native_class_name" then
			var nat = v.class_name_string(arguments.first)
			v.ret(v.new_expr("(char*){nat}", ret.as(not null)))
			return true
		else if pname == "force_garbage_collection" then
			v.add("nit_gcollect();")
			return true
		else if pname == "native_argc" then
			v.ret(v.new_expr("glob_argc", ret.as(not null)))
			return true
		else if pname == "native_argv" then
			v.ret(v.new_expr("glob_argv[{arguments[1]}]", ret.as(not null)))
			return true
		end
		return false
	end

	# Compile an extern method
	# Return `true` if the compilation was successful, `false` if a fall-back is needed
	fun compile_externmeth_to_c(v: AbstractCompilerVisitor, mpropdef: MMethodDef, arguments: Array[RuntimeVariable]): Bool
	do
		var externname
		var at = self.get_single_annotation("extern", v.compiler.modelbuilder)
		if at != null then
			externname = at.arg_as_string(v.compiler.modelbuilder)
			if externname == null then return false
		else
			return false
		end
		if location.file != null then
			var file = location.file.filename
			v.add_extern(file)
		end
		var res: nullable RuntimeVariable = null
		var ret = mpropdef.msignature.return_mtype
		if ret != null then
			ret = v.resolve_for(ret, arguments.first)
			res = v.new_var_extern(ret)
		end
		v.adapt_signature(mpropdef, arguments)
		v.unbox_signature_extern(mpropdef, arguments)

		if res == null then
			v.add("{externname}({arguments.join(", ")});")
		else
			v.add("{res} = {externname}({arguments.join(", ")});")
			res = v.box_extern(res, ret.as(not null))
			v.ret(res)
		end
		return true
	end

	# Compile an extern factory
	# Return `true` if the compilation was successful, `false` if a fall-back is needed
	fun compile_externinit_to_c(v: AbstractCompilerVisitor, mpropdef: MMethodDef, arguments: Array[RuntimeVariable]): Bool
	do
		var externname
		var at = self.get_single_annotation("extern", v.compiler.modelbuilder)
		if at != null then
			externname = at.arg_as_string(v.compiler.modelbuilder)
			if externname == null then return false
		else
			return false
		end
		if location.file != null then
			var file = location.file.filename
			v.add_extern(file)
		end
		v.adapt_signature(mpropdef, arguments)
		v.unbox_signature_extern(mpropdef, arguments)
		var ret = arguments.first.mtype
		var res = v.new_var_extern(ret)

		arguments.shift

		v.add("{res} = {externname}({arguments.join(", ")});")
		res = v.box_extern(res, ret)
		v.ret(res)
		return true
	end
end

redef class AAttrPropdef
	redef fun compile_to_c(v, mpropdef, arguments)
	do
		if mpropdef == mreadpropdef then
			assert arguments.length == 1
			var res
			if is_lazy then
				var nexpr = n_expr
				assert nexpr != null
				var set
				var ret = self.mpropdef.static_mtype
				var useiset = ret.ctype == "val*" and not ret isa MNullableType
				var guard = self.mlazypropdef.mproperty
				if useiset then
					set = v.isset_attribute(self.mpropdef.mproperty, arguments.first)
				else
					set = v.read_attribute(guard, arguments.first)
				end
				v.add("if(likely({set})) \{")
				res = v.read_attribute(self.mpropdef.mproperty, arguments.first)
				v.add("\} else \{")
				var value = v.expr(nexpr, self.mpropdef.static_mtype)
				v.write_attribute(self.mpropdef.mproperty, arguments.first, value)
				v.assign(res, value)
				if not useiset then
					var true_v = v.new_expr("1", v.bool_type)
					v.write_attribute(guard, arguments.first, true_v)
				end
				v.add("\}")
			else
				res = v.read_attribute(self.mpropdef.mproperty, arguments.first)
			end
			v.assign(v.frame.returnvar.as(not null), res)
		else if mpropdef == mwritepropdef then
			assert arguments.length == 2
			v.write_attribute(self.mpropdef.mproperty, arguments.first, arguments[1])
			if is_lazy then
				var ret = self.mpropdef.static_mtype
				var useiset = ret.ctype == "val*" and not ret isa MNullableType
				if not useiset then
					v.write_attribute(self.mlazypropdef.mproperty, arguments.first, v.new_expr("1", v.bool_type))
				end
			end
		else
			abort
		end
	end

	fun init_expr(v: AbstractCompilerVisitor, recv: RuntimeVariable)
	do
		var nexpr = self.n_expr
		if nexpr != null and not is_lazy then
			var oldnode = v.current_node
			v.current_node = self
			var old_frame = v.frame
			var frame = new Frame(v, self.mpropdef.as(not null), recv.mtype.as(MClassType), [recv])
			v.frame = frame
			var value = v.expr(nexpr, self.mpropdef.static_mtype)
			v.write_attribute(self.mpropdef.mproperty, recv, value)
			v.frame = old_frame
			v.current_node = oldnode
		end
	end

	fun check_expr(v: AbstractCompilerVisitor, recv: RuntimeVariable)
	do
		var nexpr = self.n_expr
		if nexpr != null then return

		var oldnode = v.current_node
		v.current_node = self
		var old_frame = v.frame
		var frame = new Frame(v, self.mpropdef.as(not null), recv.mtype.as(MClassType), [recv])
		v.frame = frame
		# Force read to check the initialization
		v.read_attribute(self.mpropdef.mproperty, recv)
		v.frame = old_frame
		v.current_node = oldnode
	end
end

redef class AClassdef
	private fun compile_to_c(v: AbstractCompilerVisitor, mpropdef: MMethodDef, arguments: Array[RuntimeVariable])
	do
		if mpropdef == self.mfree_init then
			assert mpropdef.mproperty.is_root_init
			assert arguments.length == 1
			if not mpropdef.is_intro then
				v.supercall(mpropdef, arguments.first.mtype.as(MClassType), arguments)
			end
			return
		else
			abort
		end
	end
end

redef class AExpr
	# Try to compile self as an expression
	# Do not call this method directly, use `v.expr` instead
	private fun expr(v: AbstractCompilerVisitor): nullable RuntimeVariable
	do
		v.add("PRINT_ERROR(\"NOT YET IMPLEMENTED {class_name}:{location.to_s}\\n\");")
		var mtype = self.mtype
		if mtype == null then
			return null
		else
			var res = v.new_var(mtype)
			v.add("/* {res} = NOT YET {class_name} */")
			return res
		end
	end

	# Try to compile self as a statement
	# Do not call this method directly, use `v.stmt` instead
	private fun stmt(v: AbstractCompilerVisitor)
	do
		var res = expr(v)
		if res != null then v.add("{res};")
	end
end

redef class ABlockExpr
	redef fun stmt(v)
	do
		for e in self.n_expr do v.stmt(e)
	end
	redef fun expr(v)
	do
		var last = self.n_expr.last
		for e in self.n_expr do
			if e == last then break
			v.stmt(e)
		end
		return v.expr(last, null)
	end
end

redef class AVardeclExpr
	redef fun stmt(v)
	do
		var variable = self.variable.as(not null)
		var ne = self.n_expr
		if ne != null then
			var i = v.expr(ne, variable.declared_type)
			v.assign(v.variable(variable), i)
		end
	end
end

redef class AVarExpr
	redef fun expr(v)
	do
		var res = v.variable(self.variable.as(not null))
		var mtype = self.mtype.as(not null)
		return v.autoadapt(res, mtype)
	end
end

redef class AVarAssignExpr
	redef fun stmt(v)
	do
		var variable = self.variable.as(not null)
		var i = v.expr(self.n_value, variable.declared_type)
		v.assign(v.variable(variable), i)
	end
	redef fun expr(v)
	do
		var variable = self.variable.as(not null)
		var i = v.expr(self.n_value, variable.declared_type)
		v.assign(v.variable(variable), i)
		return i
	end
end

redef class AVarReassignExpr
	redef fun stmt(v)
	do
		var variable = self.variable.as(not null)
		var vari = v.variable(variable)
		var value = v.expr(self.n_value, variable.declared_type)
		var res = v.compile_callsite(self.reassign_callsite.as(not null), [vari, value])
		assert res != null
		v.assign(v.variable(variable), res)
	end
end

redef class ASelfExpr
	redef fun expr(v) do return v.frame.arguments.first
end

redef class AEscapeExpr
	redef fun stmt(v) do v.add("goto BREAK_{v.escapemark_name(self.escapemark)};")
end

redef class AReturnExpr
	redef fun stmt(v)
	do
		var nexpr = self.n_expr
		if nexpr != null then
			var returnvar = v.frame.returnvar.as(not null)
			var i = v.expr(nexpr, returnvar.mtype)
			v.assign(returnvar, i)
		end
		v.add("goto {v.frame.returnlabel.as(not null)};")
	end
end

redef class AAbortExpr
	redef fun stmt(v) do v.add_abort("Aborted")
end

redef class AIfExpr
	redef fun stmt(v)
	do
		var cond = v.expr_bool(self.n_expr)
		v.add("if ({cond})\{")
		v.stmt(self.n_then)
		v.add("\} else \{")
		v.stmt(self.n_else)
		v.add("\}")
	end

	redef fun expr(v)
	do
		var res = v.new_var(self.mtype.as(not null))
		var cond = v.expr_bool(self.n_expr)
		v.add("if ({cond})\{")
		v.assign(res, v.expr(self.n_then.as(not null), null))
		v.add("\} else \{")
		v.assign(res, v.expr(self.n_else.as(not null), null))
		v.add("\}")
		return res
	end
end

redef class AIfexprExpr
	redef fun expr(v)
	do
		var res = v.new_var(self.mtype.as(not null))
		var cond = v.expr_bool(self.n_expr)
		v.add("if ({cond})\{")
		v.assign(res, v.expr(self.n_then, null))
		v.add("\} else \{")
		v.assign(res, v.expr(self.n_else, null))
		v.add("\}")
		return res
	end
end

redef class ADoExpr
	redef fun stmt(v)
	do
		v.stmt(self.n_block)
		v.add_escape_label(break_mark)
	end
end

redef class AWhileExpr
	redef fun stmt(v)
	do
		v.add("for(;;) \{")
		var cond = v.expr_bool(self.n_expr)
		v.add("if (!{cond}) break;")
		v.stmt(self.n_block)
		v.add_escape_label(continue_mark)
		v.add("\}")
		v.add_escape_label(break_mark)
	end
end

redef class ALoopExpr
	redef fun stmt(v)
	do
		v.add("for(;;) \{")
		v.stmt(self.n_block)
		v.add_escape_label(continue_mark)
		v.add("\}")
		v.add_escape_label(break_mark)
	end
end

redef class AForExpr
	redef fun stmt(v)
	do
		var cl = v.expr(self.n_expr, null)
		var it_meth = self.method_iterator
		assert it_meth != null
		var it = v.compile_callsite(it_meth, [cl])
		assert it != null
		v.add("for(;;) \{")
		var isok_meth = self.method_is_ok
		assert isok_meth != null
		var ok = v.compile_callsite(isok_meth, [it])
		assert ok != null
		v.add("if(!{ok}) break;")
		if self.variables.length == 1 then
			var item_meth = self.method_item
			assert item_meth != null
			var i = v.compile_callsite(item_meth, [it])
			assert i != null
			v.assign(v.variable(variables.first), i)
		else if self.variables.length == 2 then
			var key_meth = self.method_key
			assert key_meth != null
			var i = v.compile_callsite(key_meth, [it])
			assert i != null
			v.assign(v.variable(variables[0]), i)
			var item_meth = self.method_item
			assert item_meth != null
			i = v.compile_callsite(item_meth, [it])
			assert i != null
			v.assign(v.variable(variables[1]), i)
		else
			abort
		end
		v.stmt(self.n_block)
		v.add_escape_label(continue_mark)
		var next_meth = self.method_next
		assert next_meth != null
		v.compile_callsite(next_meth, [it])
		v.add("\}")
		v.add_escape_label(break_mark)

		var method_finish = self.method_finish
		if method_finish != null then
			# TODO: Find a way to call this also in long escape (e.g. return)
			v.compile_callsite(method_finish, [it])
		end
	end
end

redef class AAssertExpr
	redef fun stmt(v)
	do
		if v.compiler.modelbuilder.toolcontext.opt_no_check_assert.value then return

		var cond = v.expr_bool(self.n_expr)
		v.add("if (unlikely(!{cond})) \{")
		v.stmt(self.n_else)
		var nid = self.n_id
		if nid != null then
			v.add_abort("Assert '{nid.text}' failed")
		else
			v.add_abort("Assert failed")
		end
		v.add("\}")
	end
end

redef class AOrExpr
	redef fun expr(v)
	do
		var res = v.new_var(self.mtype.as(not null))
		var i1 = v.expr_bool(self.n_expr)
		v.add("if ({i1}) \{")
		v.add("{res} = 1;")
		v.add("\} else \{")
		var i2 = v.expr_bool(self.n_expr2)
		v.add("{res} = {i2};")
		v.add("\}")
		return res
	end
end

redef class AImpliesExpr
	redef fun expr(v)
	do
		var res = v.new_var(self.mtype.as(not null))
		var i1 = v.expr_bool(self.n_expr)
		v.add("if (!{i1}) \{")
		v.add("{res} = 1;")
		v.add("\} else \{")
		var i2 = v.expr_bool(self.n_expr2)
		v.add("{res} = {i2};")
		v.add("\}")
		return res
	end
end

redef class AAndExpr
	redef fun expr(v)
	do
		var res = v.new_var(self.mtype.as(not null))
		var i1 = v.expr_bool(self.n_expr)
		v.add("if (!{i1}) \{")
		v.add("{res} = 0;")
		v.add("\} else \{")
		var i2 = v.expr_bool(self.n_expr2)
		v.add("{res} = {i2};")
		v.add("\}")
		return res
	end
end

redef class ANotExpr
	redef fun expr(v)
	do
		var cond = v.expr_bool(self.n_expr)
		return v.new_expr("!{cond}", self.mtype.as(not null))
	end
end

redef class AOrElseExpr
	redef fun expr(v)
	do
		var res = v.new_var(self.mtype.as(not null))
		var i1 = v.expr(self.n_expr, null)
		v.add("if ({i1}!=NULL) \{")
		v.assign(res, i1)
		v.add("\} else \{")
		var i2 = v.expr(self.n_expr2, null)
		v.assign(res, i2)
		v.add("\}")
		return res
	end
end

redef class AIntExpr
	redef fun expr(v) do return v.new_expr("{self.value.to_s}", self.mtype.as(not null))
end

redef class AFloatExpr
	redef fun expr(v) do return v.new_expr("{self.n_float.text}", self.mtype.as(not null)) # FIXME use value, not n_float
end

redef class ACharExpr
	redef fun expr(v) do return v.new_expr("'{self.value.to_s.escape_to_c}'", self.mtype.as(not null))
end

redef class AArrayExpr
	redef fun expr(v)
	do
		var mtype = self.mtype.as(MClassType).arguments.first
		var array = new Array[RuntimeVariable]
		for nexpr in self.n_exprs.n_exprs do
			var i = v.expr(nexpr, mtype)
			array.add(i)
		end
		return v.array_instance(array, mtype)
	end
end

redef class AStringFormExpr
	redef fun expr(v) do return v.string_instance(self.value.as(not null))
end

redef class ASuperstringExpr
	redef fun expr(v)
	do
		var array = new Array[RuntimeVariable]
		for ne in self.n_exprs do
			if ne isa AStringFormExpr and ne.value == "" then continue # skip empty sub-strings
			var i = v.expr(ne, null)
			array.add(i)
		end
		var a = v.array_instance(array, v.object_type)
		var res = v.send(v.get_property("to_s", a.mtype), [a])
		return res
	end
end

redef class ACrangeExpr
	redef fun expr(v)
	do
		var i1 = v.expr(self.n_expr, null)
		var i2 = v.expr(self.n_expr2, null)
		var mtype = self.mtype.as(MClassType)
		var res = v.init_instance(mtype)
		v.compile_callsite(init_callsite.as(not null), [res, i1, i2])
		return res
	end
end

redef class AOrangeExpr
	redef fun expr(v)
	do
		var i1 = v.expr(self.n_expr, null)
		var i2 = v.expr(self.n_expr2, null)
		var mtype = self.mtype.as(MClassType)
		var res = v.init_instance(mtype)
		v.compile_callsite(init_callsite.as(not null), [res, i1, i2])
		return res
	end
end

redef class ATrueExpr
	redef fun expr(v) do return v.new_expr("1", self.mtype.as(not null))
end

redef class AFalseExpr
	redef fun expr(v) do return v.new_expr("0", self.mtype.as(not null))
end

redef class ANullExpr
	redef fun expr(v) do return v.new_expr("NULL", self.mtype.as(not null))
end

redef class AIsaExpr
	redef fun expr(v)
	do
		var i = v.expr(self.n_expr, null)
		return v.type_test(i, self.cast_type.as(not null), "isa")
	end
end

redef class AAsCastExpr
	redef fun expr(v)
	do
		var i = v.expr(self.n_expr, null)
		if v.compiler.modelbuilder.toolcontext.opt_no_check_assert.value then return i

		v.add_cast(i, self.mtype.as(not null), "as")
		return i
	end
end

redef class AAsNotnullExpr
	redef fun expr(v)
	do
		var i = v.expr(self.n_expr, null)
		if v.compiler.modelbuilder.toolcontext.opt_no_check_assert.value then return i

		if i.mtype.ctype != "val*" then return i

		v.add("if (unlikely({i} == NULL)) \{")
		v.add_abort("Cast failed")
		v.add("\}")
		return i
	end
end

redef class AParExpr
	redef fun expr(v) do return v.expr(self.n_expr, null)
end

redef class AOnceExpr
	redef fun expr(v)
	do
		var mtype = self.mtype.as(not null)
		var name = v.get_name("varonce")
		var guard = v.get_name(name + "_guard")
		v.add_decl("static {mtype.ctype} {name};")
		v.add_decl("static int {guard};")
		var res = v.new_var(mtype)
		v.add("if ({guard}) \{")
		v.add("{res} = {name};")
		v.add("\} else \{")
		var i = v.expr(self.n_expr, mtype)
		v.add("{res} = {i};")
		v.add("{name} = {res};")
		v.add("{guard} = 1;")
		v.add("\}")
		return res
	end
end

redef class ASendExpr
	redef fun expr(v)
	do
		var recv = v.expr(self.n_expr, null)
		var args = [recv]
		for a in self.raw_arguments do
			args.add(v.expr(a, null))
		end
		return v.compile_callsite(self.callsite.as(not null), args)
	end
end

redef class ASendReassignFormExpr
	redef fun stmt(v)
	do
		var recv = v.expr(self.n_expr, null)
		var args = [recv]
		for a in self.raw_arguments do
			args.add(v.expr(a, null))
		end
		var value = v.expr(self.n_value, null)

		var left = v.compile_callsite(self.callsite.as(not null), args)
		assert left != null

		var res = v.compile_callsite(self.reassign_callsite.as(not null), [left, value])
		assert res != null

		args.add(res)
		v.compile_callsite(self.write_callsite.as(not null), args)
	end
end

redef class ASuperExpr
	redef fun expr(v)
	do
		var recv = v.frame.arguments.first
		var args = [recv]
		for a in self.n_args.n_exprs do
			args.add(v.expr(a, null))
		end

		var callsite = self.callsite
		if callsite != null then
			# Add additionnals arguments for the super init call
			if args.length == 1 then
				for i in [0..callsite.msignature.arity[ do
					args.add(v.frame.arguments[i+1])
				end
			end
			# Super init call
			var res = v.compile_callsite(callsite, args)
			return res
		end

		if args.length == 1 then
			args = v.frame.arguments
		end

		# stantard call-next-method
		return v.supercall(mpropdef.as(not null), recv.mtype.as(MClassType), args)
	end
end

redef class ANewExpr
	redef fun expr(v)
	do
		var mtype = self.mtype.as(MClassType)
		var recv
		var ctype = mtype.ctype
		if mtype.mclass.name == "NativeArray" then
			assert self.n_args.n_exprs.length == 1
			var l = v.expr(self.n_args.n_exprs.first, null)
			assert mtype isa MGenericType
			var elttype = mtype.arguments.first
			return v.native_array_instance(elttype, l)
		else if ctype == "val*" then
			recv = v.init_instance(mtype)
		else if ctype == "char*" then
			recv = v.new_expr("NULL/*special!*/", mtype)
		else
			recv = v.new_expr("({ctype})0/*special!*/", mtype)
		end
		var args = [recv]
		for a in self.n_args.n_exprs do
			args.add(v.expr(a, null))
		end
		var res2 = v.compile_callsite(self.callsite.as(not null), args)
		if res2 != null then
			#self.debug("got {res2} from {mproperty}. drop {recv}")
			return res2
		end
		return recv
	end
end

redef class AAttrExpr
	redef fun expr(v)
	do
		var recv = v.expr(self.n_expr, null)
		var mproperty = self.mproperty.as(not null)
		return v.read_attribute(mproperty, recv)
	end
end

redef class AAttrAssignExpr
	redef fun stmt(v)
	do
		var recv = v.expr(self.n_expr, null)
		var i = v.expr(self.n_value, null)
		var mproperty = self.mproperty.as(not null)
		v.write_attribute(mproperty, recv, i)
	end
end

redef class AAttrReassignExpr
	redef fun stmt(v)
	do
		var recv = v.expr(self.n_expr, null)
		var value = v.expr(self.n_value, null)
		var mproperty = self.mproperty.as(not null)
		var attr = v.read_attribute(mproperty, recv)
		var res = v.compile_callsite(self.reassign_callsite.as(not null), [attr, value])
		assert res != null
		v.write_attribute(mproperty, recv, res)
	end
end

redef class AIssetAttrExpr
	redef fun expr(v)
	do
		var recv = v.expr(self.n_expr, null)
		var mproperty = self.mproperty.as(not null)
		return v.isset_attribute(mproperty, recv)
	end
end

redef class ADebugTypeExpr
	redef fun stmt(v)
	do
		# do nothing
	end
end

# Utils

redef class Array[E]
	# Return a new `Array` with the elements only contened in self and not in `o`
	fun -(o: Array[E]): Array[E] do
		var res = new Array[E]
		for e in self do if not o.has(e) then res.add(e)
		return res
	end
end

redef class MModule
	# All `MProperty` associated to all `MClassDef` of `mclass`
	fun properties(mclass: MClass): Set[MProperty] do
		if not self.properties_cache.has_key(mclass) then
			var properties = new HashSet[MProperty]
			var parents = new Array[MClass]
			if self.flatten_mclass_hierarchy.has(mclass) then
				parents.add_all(mclass.in_hierarchy(self).direct_greaters)
			end
			for parent in parents do
				properties.add_all(self.properties(parent))
			end
			for mclassdef in mclass.mclassdefs do
				if not self.in_importation <= mclassdef.mmodule then continue
				for mprop in mclassdef.intro_mproperties do
					properties.add(mprop)
				end
			end
			self.properties_cache[mclass] = properties
		end
		return properties_cache[mclass]
	end
	private var properties_cache: Map[MClass, Set[MProperty]] = new HashMap[MClass, Set[MProperty]]

	# Write FFI and nitni results to file
	fun finalize_ffi(c: AbstractCompiler) do end

	# Give requided addinional system libraries (as given to LD_LIBS)
	# Note: can return null instead of an empty set
	fun collect_linker_libs: nullable Set[String] do return null
end

# Create a tool context to handle options and paths
var toolcontext = new ToolContext

toolcontext.tooldescription = "Usage: nitg [OPTION]... file.nit...\nCompiles Nit programs."

# We do not add other options, so process them now!
toolcontext.process_options(args)

# We need a model to collect stufs
var model = new Model
# An a model builder to parse files
var modelbuilder = new ModelBuilder(model, toolcontext)

var arguments = toolcontext.option_context.rest
if arguments.length > 1 and toolcontext.opt_output.value != null then
	print "Error: --output needs a single source file. Do you prefer --dir?"
	exit 1
end

# Here we load an process all modules passed on the command line
var mmodules = modelbuilder.parse(arguments)

if mmodules.is_empty then return
modelbuilder.run_phases

for mmodule in mmodules do
	toolcontext.info("*** PROCESS {mmodule} ***", 1)
	var ms = [mmodule]
	toolcontext.run_global_phases(ms)
end<|MERGE_RESOLUTION|>--- conflicted
+++ resolved
@@ -41,13 +41,7 @@
 	# --compile-dir
 	var opt_compile_dir = new OptionString("Directory used to generate temporary files", "--compile-dir")
 	# --hardening
-<<<<<<< HEAD
 	var opt_hardening = new OptionBool("Generate contracts in the C code against bugs in the compiler", "--hardening")
-	# --no-shortcut-range
-	var opt_no_shortcut_range = new OptionBool("Always insantiate a range and its iterator on 'for' loops", "--no-shortcut-range")
-=======
-	var opt_hardening: OptionBool = new OptionBool("Generate contracts in the C code against bugs in the compiler", "--hardening")
->>>>>>> 829dd532
 	# --no-check-covariance
 	var opt_no_check_covariance = new OptionBool("Disable type tests of covariant parameters (dangerous)", "--no-check-covariance")
 	# --no-check-attr-isset
