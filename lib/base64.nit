--- conflicted
+++ resolved
@@ -223,42 +223,28 @@
 	# Encodes the receiver string to base64 using a custom padding character.
 	#
 	# If using the default padding character `=`, see `encode_base64`.
-<<<<<<< HEAD
-	fun encode_base64: String do return to_cstring.encode_base64(bytelen).to_s
-=======
-	fun encode_base64(padding: nullable Byte): String
-	do
-		return to_cstring.encode_base64(byte_length, padding).to_s
-	end
->>>>>>> ac16463e
+	fun encode_base64: String do return to_cstring.encode_base64(byte_length).to_s
 
 	# Decodes the receiver string to base64 using a custom padding character.
 	#
 	# Default padding character `=`
-<<<<<<< HEAD
-	fun decode_base64: Bytes do return to_cstring.decode_base64(bytelen)
-
-	# Is `self` a well-formed Base64 entity ?
-	fun is_base64: Bool do return to_cstring.is_base64(bytelen)
+	fun decode_base64: Bytes do return to_cstring.decode_base64(byte_length)
+
+	# Is `self` a well-formed Base64 entity ?
+	fun is_base64: Bool do return to_cstring.is_base64(byte_length)
 
 	# Is `self` a well-formed Base64 entity ?
 	#
 	# Will return an Error otherwise with info on which part is erroneous.
-	fun check_base64: nullable Error do return to_cstring.check_base64(bytelen)
+	fun check_base64: nullable Error do return to_cstring.check_base64(byte_length)
 end
 
 redef class FlatText
-	redef fun encode_base64 do return fast_cstring.encode_base64(bytelen).to_s
-
-	redef fun decode_base64 do return fast_cstring.decode_base64(bytelen)
-
-	redef fun is_base64 do return fast_cstring.is_base64(bytelen)
-
-	redef fun check_base64 do return fast_cstring.check_base64(bytelen)
-=======
-	fun decode_base64(padding : nullable Byte) : String
-	do
-		return to_cstring.decode_base64(byte_length, padding).to_s
-	end
->>>>>>> ac16463e
+	redef fun encode_base64 do return fast_cstring.encode_base64(byte_length).to_s
+
+	redef fun decode_base64 do return fast_cstring.decode_base64(byte_length)
+
+	redef fun is_base64 do return fast_cstring.is_base64(byte_length)
+
+	redef fun check_base64 do return fast_cstring.check_base64(byte_length)
 end