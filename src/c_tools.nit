--- conflicted
+++ resolved
@@ -125,18 +125,7 @@
 class ExternCFile
 	super ExternFile
 
-<<<<<<< HEAD
-	init (filename, cflags: String)
-	do
-		super filename
-
-		self.cflags = cflags
-	end
-
 	# Additional specific CC compiler -c flags
-=======
-	# Additionnal specific CC compiler -c flags
->>>>>>> 23f2216f
 	var cflags: String
 
 	redef fun hash do return filename.hash
