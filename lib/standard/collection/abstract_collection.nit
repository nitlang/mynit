# This file is part of NIT ( http://www.nitlanguage.org ).
#
# Copyright 2004-2008 Jean Privat <jean@pryen.org>
#
# This file is free software, which comes along with NIT.  This software is
# distributed in the hope that it will be useful, but WITHOUT ANY WARRANTY;
# without  even  the implied warranty of  MERCHANTABILITY or  FITNESS FOR A 
# PARTICULAR PURPOSE.  You can modify it is you want,  provided this header
# is kept unaltered, and a notification of the changes is added.
# You  are  allowed  to  redistribute it and sell it, alone or is a part of
# another product.

# This module define several abstract collection classes.
package abstract_collection

import kernel

# The root of the collection hierarchy.
#
# Instances of this class offers an iterator method.
#
# Collections instances can use the "for" structure:
#         var x: Collection[U]
#         # ...
#         for u in x do
#             # u is a U
#             # ...
#         end
# that is equivalent with
#         var x: Collection[U]
#         # ...
#         var i = x.iterator
#         while i.is_ok do
#             var u = i.item # u is a U
#             # ...
#             i.next
#         end
#
# This abstract class implements its others methods with an iterator.
# Subclasses may redefine them with an efficient implementation.
interface Collection[E]
	# Get a new iterator on the collection.
	fun iterator: Iterator[E] is abstract

	# Iterate over each element of the collection
	fun iterate
		!each(e: E)
	do
		var i = iterator
		while i.is_ok do
			each(i.item)
			i.next
		end
	end

	# Is there no item in the collection?
	#
	#     assert [1,2,3].is_empty  == false
	#     assert [1..1[.is_empty   == true
	fun is_empty: Bool is abstract 

	# Number of items in the collection.
	#
	#     assert [10,20,30].length == 3
	#     assert [20..30[.length   == 10
	fun length: Int is abstract

	# Is `item` in the collection ?
	# Comparisons are done with ==
	#
	#     assert [1,2,3].has(2)    == true
	#     assert [1,2,3].has(9)    == false
	#     assert [1..5[.has(2)     == true
	#     assert [1..5[.has(9)     == false
	fun has(item: E): Bool is abstract

	# Is the collection contain only `item`?
	# Comparisons are done with ==
	# Return true if the collection is empty.
	#
	#     assert [1,1,1].has_only(1)         == true
	#     assert [1,2,3].has_only(1)         == false
	#     assert [1..1].has_only(1)          == true
	#     assert [1..3].has_only(1)          == false
	#     assert [3..3[.has_only(1)          == true # empty collection
	#
	# ENSURE `is_empty implies (return) == true`
	fun has_only(item: E): Bool is abstract

	# How many occurrences of `item` are in the collection?
	# Comparisons are done with ==
	#
	#    assert [10,20,10].count(10)         == 2
	fun count(item: E): Int is abstract

	# Return one the item of the collection
	#
	#    assert [1,2,3].first                == 1
	fun first: E is abstract
end

# Naive implementation of collections method
# You only have to define iterator!
interface NaiveCollection[E]
	super Collection[E]
	redef fun is_empty do return length == 0

	redef fun length
	do
		var nb = 0
		for i in self do nb += 1 
		return nb
	end

	redef fun has(item)
	do
		for i in self do if i == item then return true
		return false
	end

	redef fun has_only(item)
	do
		for i in self do if i != item then return false
		return true
	end

	redef fun count(item)
	do
		var nb = 0
		for i in self do if i == item then nb += 1
		return nb
	end

	redef fun first
	do
		assert length > 0
		return iterator.item
	end
end

# Instances of the Iterator class generates a series of elements, one at a time.
# They are mainly used with collections.
interface Iterator[E]
	# The current item.
	# Require `is_ok`.
	fun item: E is abstract

	# Jump to the next item.
	# Require `is_ok`.
	fun next is abstract

	# Is there a current item ?
	fun is_ok: Bool is abstract
end

# A collection that contains only one item.
class Container[E]
	super Collection[E]

	redef fun first do return _item

	redef fun is_empty do return false

	redef fun length do return 1

	redef fun has(an_item) do return _item == an_item

	redef fun has_only(an_item) do return _item == an_item

	redef fun count(an_item)
	do
		if _item == an_item then
			return 1
		else
			return 0
		end
	end

	redef fun iterator do return new ContainerIterator[E](self)

	# Create a new instance with a given initial value.
	init(e: E) do _item = e

	# The stored item
	readable writable var _item: E
end

# This iterator is quite stupid since it is used for only one item.
class ContainerIterator[E]
	super Iterator[E]
	redef fun item do return _container.item

	redef fun next do _is_ok = false

	init(c: Container[E]) do _container = c

	redef readable var _is_ok: Bool = true

	var _container: Container[E]
end

# Items can be removed from this collection
interface RemovableCollection[E]
	super Collection[E]
	# Remove all items
	fun clear is abstract

	# Remove an occucence of `item`
	fun remove(item: E) is abstract

	# Remove all occurences of `item`
	fun remove_all(item: E) do while has(item) do remove(item)
end

# Items can be added to these collections.
interface SimpleCollection[E]
	super RemovableCollection[E]
	# Add an item in a collection.
	# Ensure col.has(item)
	fun add(item: E) is abstract

	# Add each item of `coll`.
	fun add_all(coll: Collection[E]) do for i in coll do add(i)
end

# Abstract sets.
#
# Set contains contains only one element with the same value (according to ==).
#      var s: Set[String] = new ArraySet[String]
#      var a = "Hello"
#      var b = "Hel" + "lo"
#      # ...
#      s.add(a)
#      assert s.has(b)      ==  true
interface Set[E: Object]
	super SimpleCollection[E]

	redef fun has_only(item)
	do
		var l = length
		if l == 1 then
			return has(item)
		else if l == 0 then
			return true
		else
			return false
		end
	end

	# Only 0 or 1
	redef fun count(item)
	do
		if has(item) then
			return 1
		else
			return 0
		end
	end

	# Synonym of remove since there is only one item
	redef fun remove_all(item) do remove(item)
end

# MapRead are abstract associative collections: `key` -> `item`.
interface MapRead[K: Object, E]
	# Get the item at `key`.
	fun [](key: K): E is abstract

<<<<<<< HEAD
	# Depreciated alias for `keys.has`
=======
	# Get the item at `key` or return `default` if not in map
	fun get_or_default(key: K, default: E): E
	do
		if has_key(key) then return self[key]
		return default
	end

	# Depreciated alias for `keys.has'
>>>>>>> 9d6a0df1
	fun has_key(key: K): Bool do return self.keys.has(key)

	# Get a new iterator on the map.
	fun iterator: MapIterator[K, E] is abstract

	# Iterate over each element of the collection
	fun iterate
		!each(k: K, v: E)
	do
		var i = iterator
		while i.is_ok do
			each(i.key, i.item)
			i.next
		end
	end

	# Return the point of view of self on the values only.
	# Note that `self` and `values` are views on the same data;
	# therefore any modification of one is visible on the other.
	fun values: Collection[E] is abstract

	# Return the point of view of self on the keys only.
	# Note that `self` and `keys` are views on the same data;
	# therefore any modification of one is visible on the other.
	fun keys: Collection[K] is abstract

	# Is there no item in the collection?
	fun is_empty: Bool is abstract

	# Number of items in the collection.
	fun length: Int is abstract
end

# Maps are associative collections: `key` -> `item`.
#
# The main operator over maps is [].
#
#     var map: Map[String, Int] = new ArrayMap[String, Int]
#     # ...
#     map["one"] = 1      # Associate 'one' to '1'
#     map["two"] = 2      # Associate 'two' to '2'
#     assert map["one"]             ==  1
#     assert map["two"]             ==  2
#
# Instances of maps can be used with the for structure
#
#     for key, value in map do
#         assert (key == "one" and value == 1) or (key == "two" and value == 2)
#     end
#
# The keys and values in the map can also be manipulated directly with the `keys` and `values` methods.
#
#     assert map.keys.has("one")    ==  true
#     assert map.keys.has("tree")   ==  false
#     assert map.values.has(1)      ==  true
#     assert map.values.has(3)      ==  false
#
interface Map[K: Object, E]
	super MapRead[K, E]
	# Set the`item` at `key`.
	fun []=(key: K, item: E) is abstract

	# Add each (key,value) of `map` into `self`.
	# If a same key exists in `map` and `self`, then the value in self is discarded.
	fun recover_with(map: Map[K, E])
	do
		var i = map.iterator
		while i.is_ok do
			self[i.key] = i.item
			i.next
		end
	end

	# Remove all items
	fun clear is abstract

	redef fun values: RemovableCollection[E] is abstract

	redef fun keys: RemovableCollection[K] is abstract
end

# Iterators for Map.
interface MapIterator[K: Object, E]
	# The current item.
	# Require `is_ok`.
	fun item: E is abstract

	# The key of the current item.
	# Require `is_ok`.
	fun key: K is abstract

	# Jump to the next item.
	# Require `is_ok`.
	fun next is abstract

	# Is there a current item ?
	fun is_ok: Bool is abstract

	# Set a new `item` at `key`.
	#fun item=(item: E) is abstract
end

# Iterator on a 'keys' point of view of a map
class MapKeysIterator[K: Object, V]
	super Iterator[K]
	# The original iterator
	var iterator: MapIterator[K, V]

	redef fun is_ok do return self.iterator.is_ok
	redef fun next do self.iterator.next
	redef fun item do return self.iterator.key
end

# Iterator on a 'values' point of view of a map
class MapValuesIterator[K: Object, V]
	super Iterator[V]
	# The original iterator
	var iterator: MapIterator[K, V]

	redef fun is_ok do return self.iterator.is_ok
	redef fun next do self.iterator.next
	redef fun item do return self.iterator.item
end

# Sequences are indexed collections.
# The first item is 0. The last is `length-1`.
interface SequenceRead[E]
	super Collection[E]
	# Get the first item.
	# Is equivalent with `self[0]`.
	redef fun first
	do
		assert not_empty: not is_empty
		return self[0]
	end

	# Return the index=th element of the sequence.
	# The first element is 0 and the last if `length-1`
	# If index is invalid, the program aborts
	fun [](index: Int): E is abstract

	# Get the last item.
	# Is equivalent with `self[length-1]`.
	fun last: E
	do
		assert not_empty: not is_empty
		return self[length-1]
	end

	# Return the index of the first occurrence of `item`.
	# Return -1 if `item` is not found
	# Comparison is done with ==
	fun index_of(item: E): Int
	do
		var i = iterator
		while i.is_ok do
			if i.item == item then return i.index
			i.next
		end
		return -1
	end

	redef fun iterator: IndexedIterator[E] is abstract
end

# Sequence are indexed collection.
# The first item is 0. The last is `length-1`.
interface Sequence[E]
	super SequenceRead[E]
	super SimpleCollection[E]

	# Set the first item.
	# Is equivalent with `self[0] = item`.
	fun first=(item: E)
	do self[0] = item end

	# Set the last item.
	# Is equivalent with `self[length-1] = item`.
	fun last=(item: E) 
	do 
		var l = length
		if l > 0 then
			self[l-1] = item
		else
			self[0] = item
		end
	end

	# A synonym of `push`
	redef fun add(e) do push(e)

	# Add an item after the last.
	fun push(e: E) is abstract

	# Add each item of `coll` after the last.
	fun append(coll: Collection[E]) do for i in coll do push(i)

	# Remove the last item.
	fun pop: E is abstract

	# Add an item before the last.
	fun unshift(e: E) is abstract

	# Remove the first item.
	# The second item become the first.
	fun shift: E is abstract

	# Set the `item` at `index`.
	fun []=(index: Int, item: E) is abstract

	# Remove the item at `index` and shift all following elements
	fun remove_at(index: Int) is abstract
end

# Iterators on indexed collections.
interface IndexedIterator[E]
	super Iterator[E]
	# The index of the current item.
	fun index: Int is abstract
end

# Associative arrays that internally uses couples to represent each (key, value) pairs.
interface CoupleMap[K: Object, E]
	super Map[K, E]
	# Return the couple of the corresponding key
	# Return null if the key is no associated element
	protected fun couple_at(key: K): nullable Couple[K, E] is abstract

	redef fun [](key)
	do
		var c = couple_at(key)
		if c == null then
			abort
		else
			return c.second
		end
	end
end

# Iterator on CoupleMap
#
# Actually is is a wrapper around an iterator of the internal array of the map.
class CoupleMapIterator[K: Object, E]
	super MapIterator[K, E]
	redef fun item do return _iter.item.second
	
	#redef fun item=(e) do _iter.item.second = e

	redef fun key do return _iter.item.first

	redef fun is_ok do return _iter.is_ok

	redef fun next
	do 
		_iter.next
	end

	var _iter: Iterator[Couple[K,E]]

	init(i: Iterator[Couple[K,E]]) do _iter = i
end

# Some tools ###################################################################

# Two objects in a simple structure.
class Couple[F, S]

	# The first element of the couple.
	readable writable var _first: F

	# The second element of the couple.
	readable writable var _second: S

	# Create a new instance with a first and a second object.
	init(f: F, s: S)
	do
		_first = f
		_second = s
	end
end<|MERGE_RESOLUTION|>--- conflicted
+++ resolved
@@ -266,9 +266,6 @@
 	# Get the item at `key`.
 	fun [](key: K): E is abstract
 
-<<<<<<< HEAD
-	# Depreciated alias for `keys.has`
-=======
 	# Get the item at `key` or return `default` if not in map
 	fun get_or_default(key: K, default: E): E
 	do
@@ -276,8 +273,7 @@
 		return default
 	end
 
-	# Depreciated alias for `keys.has'
->>>>>>> 9d6a0df1
+	# Depreciated alias for `keys.has`
 	fun has_key(key: K): Bool do return self.keys.has(key)
 
 	# Get a new iterator on the map.
