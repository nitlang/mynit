--- conflicted
+++ resolved
@@ -20,7 +20,7 @@
 import nitni
 import ffi
 import naive_interpreter
-<<<<<<< HEAD
+import pkgconfig
 import debugger_socket # To linearize `ToolContext::init`
 
 redef class ToolContext
@@ -30,9 +30,6 @@
 
 	init do option_context.add_option opt_compile_dir
 end
-=======
-import pkgconfig
->>>>>>> 34b6e745
 
 redef class AMethPropdef
 	# Does this method definition use the FFI and is it supported by the interpreter?
