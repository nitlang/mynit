# This file is part of NIT ( http://www.nitlanguage.org ).
#
# Copyright 2012 Jean Privat <jean@pryen.org>
#
# Licensed under the Apache License, Version 2.0 (the "License");
# you may not use this file except in compliance with the License.
# You may obtain a copy of the License at
#
#     http://www.apache.org/licenses/LICENSE-2.0
#
# Unless required by applicable law or agreed to in writing, software
# distributed under the License is distributed on an "AS IS" BASIS,
# WITHOUT WARRANTIES OR CONDITIONS OF ANY KIND, either express or implied.
# See the License for the specific language governing permissions and
# limitations under the License.

# Classes, types and properties
#
# All three concepts are defined in this same module because these are strongly connected:
# * types are based on classes
# * classes contains properties
# * some properties are types (virtual types)
#
# TODO: liearization, extern stuff
# FIXME: better handling of the types
module model

import mmodule
import mdoc
import ordered_tree
private import more_collections

redef class MEntity
	# The visibility of the MEntity.
	#
	# MPackages, MGroups and MModules are always public.
	# The visibility of `MClass` and `MProperty` is defined by the keyword used.
	# `MClassDef` and `MPropDef` return the visibility of `MClass` and `MProperty`.
	fun visibility: MVisibility do return public_visibility
end

redef class Model
	# All known classes
	var mclasses = new Array[MClass]

	# All known properties
	var mproperties = new Array[MProperty]

	# Hierarchy of class definition.
	#
	# Each classdef is associated with its super-classdefs in regard to
	# its module of definition.
	#
	# ~~~
	# var m = new ModelDiamond
	# assert     m.mclassdef_hierarchy.has_edge(m.mclassdef_b, m.mclassdef_a)
	# assert not m.mclassdef_hierarchy.has_edge(m.mclassdef_a, m.mclassdef_b)
	# assert not m.mclassdef_hierarchy.has_edge(m.mclassdef_b, m.mclassdef_c)
	# ~~~
	var mclassdef_hierarchy = new POSet[MClassDef]

	# Class-type hierarchy restricted to the introduction.
	#
	# The idea is that what is true on introduction is always true whatever
	# the module considered.
	# Therefore, this hierarchy is used for a fast positive subtype check.
	#
	# This poset will evolve in a monotonous way:
	# * Two non connected nodes will remain unconnected
	# * New nodes can appear with new edges
	private var intro_mtype_specialization_hierarchy = new POSet[MClassType]

	# Global overlapped class-type hierarchy.
	# The hierarchy when all modules are combined.
	# Therefore, this hierarchy is used for a fast negative subtype check.
	#
	# This poset will evolve in an anarchic way. Loops can even be created.
	#
	# FIXME decide what to do on loops
	private var full_mtype_specialization_hierarchy = new POSet[MClassType]

	# Collections of classes grouped by their short name
	private var mclasses_by_name = new MultiHashMap[String, MClass]

	# Return all classes named `name`.
	#
	# If such a class does not exist, null is returned
	# (instead of an empty array)
	#
	# Visibility or modules are not considered
	#
	# ~~~
	# var m = new ModelStandalone
	# assert m.get_mclasses_by_name("Object") == [m.mclass_o]
	# assert m.get_mclasses_by_name("Fail") == null
	# ~~~
	fun get_mclasses_by_name(name: String): nullable Array[MClass]
	do
		return mclasses_by_name.get_or_null(name)
	end

	# Collections of properties grouped by their short name
	private var mproperties_by_name = new MultiHashMap[String, MProperty]

	# Return all properties named `name`.
	#
	# If such a property does not exist, null is returned
	# (instead of an empty array)
	#
	# Visibility or modules are not considered
	fun get_mproperties_by_name(name: String): nullable Array[MProperty]
	do
		return mproperties_by_name.get_or_null(name)
	end

	# The only null type
	var null_type = new MNullType(self)

	# The only bottom type
	var bottom_type: MBottomType = null_type.as_notnull

	# Build an ordered tree with from `concerns`
	fun concerns_tree(mconcerns: Collection[MConcern]): ConcernsTree do
		var seen = new HashSet[MConcern]
		var res = new ConcernsTree

		var todo = new Array[MConcern]
		todo.add_all mconcerns

		while not todo.is_empty do
			var c = todo.pop
			if seen.has(c) then continue
			var pc = c.parent_concern
			if pc == null then
				res.add(null, c)
			else
				res.add(pc, c)
				todo.add(pc)
			end
			seen.add(c)
		end

		return res
	end
end

# An OrderedTree bound to MEntity.
#
# We introduce a new class so it can be easily refined by tools working
# with a Model.
class MEntityTree
	super OrderedTree[MEntity]
end

# A MEntityTree borned to MConcern.
#
# TODO remove when nitdoc is fully merged with model_collect
class ConcernsTree
	super OrderedTree[MConcern]
end

redef class MGroup
	redef var is_test is lazy do
		var parent = self.parent
		if parent != null and parent.is_test then return true
		return name == "tests"
	end
end

redef class MModule
	# All the classes introduced in the module
	var intro_mclasses = new Array[MClass]

	# All the class definitions of the module
	# (introduction and refinement)
	var mclassdefs = new Array[MClassDef]

	private var mclassdef_sorter: MClassDefSorter is lazy do
		return new MClassDefSorter(self)
	end

	private var mpropdef_sorter: MPropDefSorter is lazy do
		return new MPropDefSorter(self)
	end

	# Does the current module has a given class `mclass`?
	# Return true if the mmodule introduces, refines or imports a class.
	# Visibility is not considered.
	fun has_mclass(mclass: MClass): Bool
	do
		return self.in_importation <= mclass.intro_mmodule
	end

	# Full hierarchy of introduced and imported classes.
	#
	# Create a new hierarchy got by flattening the classes for the module
	# and its imported modules.
	# Visibility is not considered.
	#
	# Note: this function is expensive and is usually used for the main
	# module of a program only. Do not use it to do your own subtype
	# functions.
	fun flatten_mclass_hierarchy: POSet[MClass]
	do
		var res = self.flatten_mclass_hierarchy_cache
		if res != null then return res
                self.flatten_mclass_hierarchy_cache = new POSet[MClass]
		for m in self.in_importation.greaters do
			for cd in m.mclassdefs do
                                unsafe_update_hierarchy_cache(cd)
			end
		end
		return self.flatten_mclass_hierarchy_cache.as(not null)
	end

        # Adds another class definition in the modue.
        # Updates the class hierarchy cache.
        fun add_mclassdef(mclassdef: MClassDef)
        do
                self.mclassdefs.add(mclassdef)
                if self.flatten_mclass_hierarchy_cache != null then
                        unsafe_update_hierarchy_cache(mclassdef)
                end
        end

        # Adds a class definition inside `flatten_mclass_hierarchy_cache` without
        # null check. The caller must have initialized the cache.
        protected fun unsafe_update_hierarchy_cache(mclassdef: MClassDef)
        do
                var hierarchy = self.flatten_mclass_hierarchy_cache.as(not null)
                # Update the cache
                var c = mclassdef.mclass
                hierarchy.add_node(c)
                for s in mclassdef.supertypes do
                        hierarchy.add_edge(c, s.mclass)
                end
        end

	# Sort a given array of classes using the linearization order of the module
	# The most general is first, the most specific is last
	fun linearize_mclasses(mclasses: Array[MClass])
	do
		self.flatten_mclass_hierarchy.sort(mclasses)
	end

	# Sort a given array of class definitions using the linearization order of the module
	# the refinement link is stronger than the specialisation link
	# The most general is first, the most specific is last
	fun linearize_mclassdefs(mclassdefs: Array[MClassDef])
	do
		mclassdef_sorter.sort(mclassdefs)
	end

	# Sort a given array of property definitions using the linearization order of the module
	# the refinement link is stronger than the specialisation link
	# The most general is first, the most specific is last
	fun linearize_mpropdefs(mpropdefs: Array[MPropDef])
	do
		mpropdef_sorter.sort(mpropdefs)
	end

	private var flatten_mclass_hierarchy_cache: nullable POSet[MClass] = null

	# The primitive type `Object`, the root of the class hierarchy
	var object_type: MClassType = self.get_primitive_class("Object").mclass_type is lazy

	# The type `Pointer`, super class to all extern classes
	var pointer_type: MClassType = self.get_primitive_class("Pointer").mclass_type is lazy

	# The primitive type `Bool`
	var bool_type: MClassType = self.get_primitive_class("Bool").mclass_type is lazy

	# The primitive type `Int`
	var int_type: MClassType = self.get_primitive_class("Int").mclass_type is lazy

	# The primitive type `Byte`
	var byte_type: MClassType = self.get_primitive_class("Byte").mclass_type is lazy

	# The primitive type `Int8`
	var int8_type: MClassType = self.get_primitive_class("Int8").mclass_type is lazy

	# The primitive type `Int16`
	var int16_type: MClassType = self.get_primitive_class("Int16").mclass_type is lazy

	# The primitive type `UInt16`
	var uint16_type: MClassType = self.get_primitive_class("UInt16").mclass_type is lazy

	# The primitive type `Int32`
	var int32_type: MClassType = self.get_primitive_class("Int32").mclass_type is lazy

	# The primitive type `UInt32`
	var uint32_type: MClassType = self.get_primitive_class("UInt32").mclass_type is lazy

	# The primitive type `Char`
	var char_type: MClassType = self.get_primitive_class("Char").mclass_type is lazy

	# The primitive type `Float`
	var float_type: MClassType = self.get_primitive_class("Float").mclass_type is lazy

	# The primitive type `String`
	var string_type: MClassType = self.get_primitive_class("String").mclass_type is lazy

	# The primitive type `CString`
	var c_string_type: MClassType = self.get_primitive_class("CString").mclass_type is lazy

	# A primitive type of `Array`
	fun array_type(elt_type: MType): MClassType do return array_class.get_mtype([elt_type])

	# The primitive class `Array`
	var array_class: MClass = self.get_primitive_class("Array") is lazy

	# A primitive type of `NativeArray`
	fun native_array_type(elt_type: MType): MClassType do return native_array_class.get_mtype([elt_type])

	# The primitive class `NativeArray`
	var native_array_class: MClass = self.get_primitive_class("NativeArray") is lazy

	# The primitive type `Sys`, the main type of the program, if any
	fun sys_type: nullable MClassType
	do
		var clas = self.model.get_mclasses_by_name("Sys")
		if clas == null then return null
		return get_primitive_class("Sys").mclass_type
	end

	# The primitive type `Finalizable`
	# Used to tag classes that need to be finalized.
	fun finalizable_type: nullable MClassType
	do
		var clas = self.model.get_mclasses_by_name("Finalizable")
		if clas == null then return null
		return get_primitive_class("Finalizable").mclass_type
	end

	# Force to get the primitive class named `name` or abort
	fun get_primitive_class(name: String): MClass
	do
		var cla = self.model.get_mclasses_by_name(name)
		# Filter classes by introducing module
		if cla != null then cla = [for c in cla do if self.in_importation <= c.intro_mmodule then c]
		if cla == null or cla.is_empty then
			if name == "Bool" and self.model.get_mclasses_by_name("Object") != null then
				# Bool is injected because it is needed by engine to code the result
				# of the implicit casts.
				var loc = model.no_location
				var c = new MClass(self, name, loc, null, enum_kind, public_visibility)
				var cladef = new MClassDef(self, c.mclass_type, loc)
				cladef.set_supertypes([object_type])
				cladef.add_in_hierarchy
				return c
			end
			print_error("Fatal Error: no primitive class {name} in {self}")
			exit(1)
			abort
		end
		if cla.length != 1 then
			var msg = "Fatal Error: more than one primitive class {name} in {self}:"
			for c in cla do msg += " {c.full_name}"
			print_error msg
			#exit(1)
		end
		return cla.first
	end

	# Try to get the primitive method named `name` on the type `recv`
	fun try_get_primitive_method(name: String, recv: MClass): nullable MMethod
	do
		var props = self.model.get_mproperties_by_name(name)
		if props == null then return null
		var res: nullable MMethod = null
		var recvtype = recv.intro.bound_mtype
		for mprop in props do
			assert mprop isa MMethod
			if not recvtype.has_mproperty(self, mprop) then continue
			if res == null then
				res = mprop
			else if res != mprop then
				print_error("Fatal Error: ambigous property name '{name}'; conflict between {mprop.full_name} and {res.full_name}")
				abort
			end
		end
		return res
	end
end

private class MClassDefSorter
	super Comparator
	redef type COMPARED: MClassDef
	var mmodule: MModule
	redef fun compare(a, b)
	do
		var ca = a.mclass
		var cb = b.mclass
		if ca != cb then return mmodule.flatten_mclass_hierarchy.compare(ca, cb)
		return mmodule.model.mclassdef_hierarchy.compare(a, b)
	end
end

private class MPropDefSorter
	super Comparator
	redef type COMPARED: MPropDef
	var mmodule: MModule

	redef fun compare(pa, pb)
	do
		var a = pa.mclassdef
		var b = pb.mclassdef
		return mmodule.mclassdef_sorter.compare(a, b)
	end
end

# A named class
#
# `MClass`es are global to the model; it means that a `MClass` is not bound
# to a specific `MModule`.
#
# This characteristic helps the reasoning about classes in a program since a
# single `MClass` object always denote the same class.
#
# The drawback is that classes (`MClass`) contain almost nothing by themselves.
# These do not really have properties nor belong to a hierarchy since the property and the
# hierarchy of a class depends of the refinement in the modules.
#
# Most services on classes require the precision of a module, and no one can asks what are
# the super-classes of a class nor what are properties of a class without precising what is
# the module considered.
#
# For instance, during the typing of a source-file, the module considered is the module of the file.
# eg. the question *is the method `foo` exists in the class `Bar`?* must be reformulated into
# *is the method `foo` exists in the class `Bar` in the current module?*
#
# During some global analysis, the module considered may be the main module of the program.
class MClass
	super MEntity

	# The module that introduce the class
	#
	# While classes are not bound to a specific module,
	# the introducing module is used for naming and visibility.
	var intro_mmodule: MModule

	# The short name of the class
	# In Nit, the name of a class cannot evolve in refinements
	redef var name

	redef var location

	# The canonical name of the class
	#
	# It is the name of the class prefixed by the full_name of the `intro_mmodule`
	# Example: `"owner::module::MyClass"`
	redef var full_name is lazy do
		return "{self.intro_mmodule.namespace_for(visibility)}::{name}"
	end

	redef var c_name is lazy do
		return "{intro_mmodule.c_namespace_for(visibility)}__{name.to_cmangle}"
	end

	# The number of generic formal parameters
	# 0 if the class is not generic
	var arity: Int is noinit

	# Each generic formal parameters in order.
	# is empty if the class is not generic
	var mparameters = new Array[MParameterType]

	# A string version of the signature a generic class.
	#
	# eg. `Map[K: nullable Object, V: nullable Object]`
	#
	# If the class in non generic the name is just given.
	#
	# eg. `Object`
	fun signature_to_s: String
	do
		if arity == 0 then return name
		var res = new FlatBuffer
		res.append name
		res.append "["
		for i in [0..arity[ do
			if i > 0 then res.append ", "
			res.append mparameters[i].name
			res.append ": "
			res.append intro.bound_mtype.arguments[i].to_s
		end
		res.append "]"
		return res.to_s
	end

	# Initialize `mparameters` from their names.
	protected fun setup_parameter_names(parameter_names: nullable Array[String]) is
		autoinit
	do
		if parameter_names == null then
			self.arity = 0
		else
			self.arity = parameter_names.length
		end

		# Create the formal parameter types
		if arity > 0 then
			assert parameter_names != null
			var mparametertypes = new Array[MParameterType]
			for i in [0..arity[ do
				var mparametertype = new MParameterType(self, i, parameter_names[i])
				mparametertypes.add(mparametertype)
			end
			self.mparameters = mparametertypes
			var mclass_type = new MGenericType(self, mparametertypes)
			self.mclass_type = mclass_type
			self.get_mtype_cache[mparametertypes] = mclass_type
		else
			self.mclass_type = new MClassType(self)
		end
	end

	# The kind of the class (interface, abstract class, etc.)
	#
	# In Nit, the kind of a class cannot evolve in refinements.
	var kind: MClassKind

	# The visibility of the class
	#
	# In Nit, the visibility of a class cannot evolve in refinements.
	redef var visibility

	init
	do
		intro_mmodule.intro_mclasses.add(self)
		var model = intro_mmodule.model
		model.mclasses_by_name.add_one(name, self)
		model.mclasses.add(self)
	end

	redef fun model do return intro_mmodule.model

	# All class definitions (introduction and refinements)
	var mclassdefs = new Array[MClassDef]

	# Alias for `name`
	redef fun to_s do return self.name

	# The definition that introduces the class.
	#
	# Warning: such a definition may not exist in the early life of the object.
	# In this case, the method will abort.
	#
	# Use `try_intro` instead.
	var intro: MClassDef is noinit

	# The definition that introduces the class or `null` if not yet known.
	#
	# SEE: `intro`
	fun try_intro: nullable MClassDef do
		if isset _intro then return _intro else return null
	end

	# Return the class `self` in the class hierarchy of the module `mmodule`.
	#
	# SEE: `MModule::flatten_mclass_hierarchy`
	# REQUIRE: `mmodule.has_mclass(self)`
	fun in_hierarchy(mmodule: MModule): POSetElement[MClass]
	do
		return mmodule.flatten_mclass_hierarchy[self]
	end

	# The principal static type of the class.
	#
	# For non-generic class, `mclass_type` is the only `MClassType` based
	# on self.
	#
	# For a generic class, the arguments are the formal parameters.
	# i.e.: for the class `Array[E:Object]`, the `mclass_type` is `Array[E]`.
	# If you want `Array[Object]`, see `MClassDef::bound_mtype`.
	#
	# For generic classes, the mclass_type is also the way to get a formal
	# generic parameter type.
	#
	# To get other types based on a generic class, see `get_mtype`.
	#
	# ENSURE: `mclass_type.mclass == self`
	var mclass_type: MClassType is noinit

	# Return a generic type based on the class
	# Is the class is not generic, then the result is `mclass_type`
	#
	# REQUIRE: `mtype_arguments.length == self.arity`
	fun get_mtype(mtype_arguments: Array[MType]): MClassType
	do
		assert mtype_arguments.length == self.arity
		if self.arity == 0 then return self.mclass_type
		var res = get_mtype_cache.get_or_null(mtype_arguments)
		if res != null then return res
		res = new MGenericType(self, mtype_arguments)
		self.get_mtype_cache[mtype_arguments.to_a] = res
		return res
	end

	private var get_mtype_cache = new HashMap[Array[MType], MGenericType]

	# Is there a `new` factory to allow the pseudo instantiation?
	var has_new_factory = false is writable

	# Is `self` a standard or abstract class kind?
	var is_class: Bool is lazy do return kind == concrete_kind or kind == abstract_kind

	# Is `self` an interface kind?
	var is_interface: Bool is lazy do return kind == interface_kind

	# Is `self` an enum kind?
	var is_enum: Bool is lazy do return kind == enum_kind

	# Is `self` and abstract class?
	var is_abstract: Bool is lazy do return kind == abstract_kind

	redef var is_test is lazy do return intro.is_test

	redef fun mdoc_or_fallback
	do
		# Don’t use `intro.mdoc_or_fallback` because it would create an infinite
		# recursion.
		return intro.mdoc
	end
end


# A definition (an introduction or a refinement) of a class in a module
#
# A `MClassDef` is associated with an explicit (or almost) definition of a
# class. Unlike `MClass`, a `MClassDef` is a local definition that belong to
# a specific class and a specific module, and contains declarations like super-classes
# or properties.
#
# It is the class definitions that are the backbone of most things in the model:
# ClassDefs are defined with regard with other classdefs.
# Refinement and specialization are combined to produce a big poset called the `Model::mclassdef_hierarchy`.
#
# Moreover, the extension and the intention of types is defined by looking at the MClassDefs.
class MClassDef
	super MEntity

	# The module where the definition is
	var mmodule: MModule

	# The associated `MClass`
	var mclass: MClass is noinit

	# The bounded type associated to the mclassdef
	#
	# For a non-generic class, `bound_mtype` and `mclass.mclass_type`
	# are the same type.
	#
	# Example:
	# For the classdef Array[E: Object], the bound_mtype is Array[Object].
	# If you want Array[E], then see `mclass.mclass_type`
	#
	# ENSURE: `bound_mtype.mclass == self.mclass`
	var bound_mtype: MClassType

	redef var location

	redef fun visibility do return mclass.visibility

	# Internal name combining the module and the class
	# Example: "mymodule$MyClass"
	redef var to_s is noinit

	init
	do
		self.mclass = bound_mtype.mclass
		mmodule.add_mclassdef(self)
		mclass.mclassdefs.add(self)
		if mclass.intro_mmodule == mmodule then
			assert not isset mclass._intro
			mclass.intro = self
		end
		self.to_s = "{mmodule}${mclass}"
	end

	# Actually the name of the `mclass`
	redef fun name do return mclass.name

	# The module and class name separated by a '$'.
	#
	# The short-name of the class is used for introduction.
	# Example: "my_module$MyClass"
	#
	# The full-name of the class is used for refinement.
	# Example: "my_module$intro_module::MyClass"
	redef var full_name is lazy do
		if is_intro then
			# public gives 'p$A'
			# private gives 'p::m$A'
			return "{mmodule.namespace_for(mclass.visibility)}${mclass.name}"
		else if mclass.intro_mmodule.mpackage != mmodule.mpackage then
			# public gives 'q::n$p::A'
			# private gives 'q::n$p::m::A'
			return "{mmodule.full_name}${mclass.full_name}"
		else if mclass.visibility > private_visibility then
			# public gives 'p::n$A'
			return "{mmodule.full_name}${mclass.name}"
		else
			# private gives 'p::n$::m::A' (redundant p is omitted)
			return "{mmodule.full_name}$::{mclass.intro_mmodule.name}::{mclass.name}"
		end
	end

	redef var c_name is lazy do
		if is_intro then
			return "{mmodule.c_namespace_for(mclass.visibility)}___{mclass.c_name}"
		else if mclass.intro_mmodule.mpackage == mmodule.mpackage and mclass.visibility > private_visibility then
			return "{mmodule.c_name}___{mclass.name.to_cmangle}"
		else
			return "{mmodule.c_name}___{mclass.c_name}"
		end
	end

	redef fun model do return mmodule.model

	# All declared super-types
	# FIXME: quite ugly but not better idea yet
	var supertypes = new Array[MClassType]

	# Register some super-types for the class (ie "super SomeType")
	#
	# The hierarchy must not already be set
	# REQUIRE: `self.in_hierarchy == null`
	fun set_supertypes(supertypes: Array[MClassType])
	do
		assert unique_invocation: self.in_hierarchy == null
		var mmodule = self.mmodule
		var model = mmodule.model
		var mtype = self.bound_mtype

		for supertype in supertypes do
			self.supertypes.add(supertype)

			# Register in full_type_specialization_hierarchy
			model.full_mtype_specialization_hierarchy.add_edge(mtype, supertype)
			# Register in intro_type_specialization_hierarchy
			if mclass.intro_mmodule == mmodule and supertype.mclass.intro_mmodule == mmodule then
				model.intro_mtype_specialization_hierarchy.add_edge(mtype, supertype)
			end
		end

	end

	# Collect the super-types (set by set_supertypes) to build the hierarchy
	#
	# This function can only invoked once by class
	# REQUIRE: `self.in_hierarchy == null`
	# ENSURE: `self.in_hierarchy != null`
	fun add_in_hierarchy
	do
		assert unique_invocation: self.in_hierarchy == null
		var model = mmodule.model
		var res = model.mclassdef_hierarchy.add_node(self)
		self.in_hierarchy = res
		var mtype = self.bound_mtype

		# Here we need to connect the mclassdef to its pairs in the mclassdef_hierarchy
		# The simpliest way is to attach it to collect_mclassdefs
		for mclassdef in mtype.collect_mclassdefs(mmodule) do
			res.poset.add_edge(self, mclassdef)
		end
	end

	# The view of the class definition in `mclassdef_hierarchy`
	var in_hierarchy: nullable POSetElement[MClassDef] = null

	# Is the definition the one that introduced `mclass`?
	fun is_intro: Bool do return isset mclass._intro and mclass.intro == self

	# All properties introduced by the classdef
	var intro_mproperties = new Array[MProperty]

	# All property introductions and redefinitions in `self` (not inheritance).
	var mpropdefs = new Array[MPropDef]

<<<<<<< HEAD
	# The special autoinit constructor
	var auto_init: nullable MMethodDef = null is writable
=======
	# All property introductions and redefinitions (not inheritance) in `self` by its associated property.
	var mpropdefs_by_property = new HashMap[MProperty, MPropDef]

	redef fun mdoc_or_fallback do return mdoc or else mclass.mdoc_or_fallback
>>>>>>> b5ceddee
end

# A global static type
#
# MType are global to the model; it means that a `MType` is not bound to a
# specific `MModule`.
# This characteristic helps the reasoning about static types in a program
# since a single `MType` object always denote the same type.
#
# However, because a `MType` is global, it does not really have properties
# nor have subtypes to a hierarchy since the property and the class hierarchy
# depends of a module.
# Moreover, virtual types an formal generic parameter types also depends on
# a receiver to have sense.
#
# Therefore, most method of the types require a module and an anchor.
# The module is used to know what are the classes and the specialization
# links.
# The anchor is used to know what is the bound of the virtual types and formal
# generic parameter types.
#
# MType are not directly usable to get properties. See the `anchor_to` method
# and the `MClassType` class.
#
# FIXME: the order of the parameters is not the best. We mus pick on from:
#  * foo(mmodule, anchor, othertype)
#  * foo(othertype, anchor, mmodule)
#  * foo(anchor, mmodule, othertype)
#  * foo(othertype, mmodule, anchor)
abstract class MType
	super MEntity

	redef fun name do return to_s

	# Return true if `self` is an subtype of `sup`.
	# The typing is done using the standard typing policy of Nit.
	#
	# REQUIRE: `anchor == null implies not self.need_anchor and not sup.need_anchor`
	# REQUIRE: `anchor != null implies self.can_resolve_for(anchor, null, mmodule) and sup.can_resolve_for(anchor, null, mmodule)`
	fun is_subtype(mmodule: MModule, anchor: nullable MClassType, sup: MType): Bool
	do
		var sub = self
		if sub == sup then return true

		#print "1.is {sub} a {sup}? ===="

		if anchor == null then
			assert not sub.need_anchor
			assert not sup.need_anchor
		else
			# First, resolve the formal types to the simplest equivalent forms in the receiver
			assert sub.can_resolve_for(anchor, null, mmodule)
			sub = sub.lookup_fixed(mmodule, anchor)
			assert sup.can_resolve_for(anchor, null, mmodule)
			sup = sup.lookup_fixed(mmodule, anchor)
		end

		# Does `sup` accept null or not?
		# Discard the nullable marker if it exists
		var sup_accept_null = false
		if sup isa MNullableType then
			sup_accept_null = true
			sup = sup.mtype
		else if sup isa MNotNullType then
			sup = sup.mtype
		else if sup isa MNullType then
			sup_accept_null = true
		end

		# Can `sub` provide null or not?
		# Thus we can match with `sup_accept_null`
		# Also discard the nullable marker if it exists
		var sub_reject_null = false
		if sub isa MNullableType then
			if not sup_accept_null then return false
			sub = sub.mtype
		else if sub isa MNotNullType then
			sub_reject_null = true
			sub = sub.mtype
		else if sub isa MNullType then
			return sup_accept_null
		end
		# Now the case of direct null and nullable is over.

		# If `sub` is a formal type, then it is accepted if its bound is accepted
		while sub isa MFormalType do
			#print "3.is {sub} a {sup}?"

			# A unfixed formal type can only accept itself
			if sub == sup then return true

			assert anchor != null
			sub = sub.lookup_bound(mmodule, anchor)
			if sub_reject_null then sub = sub.as_notnull

			#print "3.is {sub} a {sup}?"

			# Manage the second layer of null/nullable
			if sub isa MNullableType then
				if not sup_accept_null and not sub_reject_null then return false
				sub = sub.mtype
			else if sub isa MNotNullType then
				sub_reject_null = true
				sub = sub.mtype
			else if sub isa MNullType then
				return sup_accept_null
			end
		end
		#print "4.is {sub} a {sup}? <- no more resolution"

		if sub isa MBottomType or sub isa MErrorType then
			return true
		end

		assert sub isa MClassType else print_error "{sub} <? {sup}" # It is the only remaining type

		# Handle sup-type when the sub-type is class-based (other cases must have be identified before).
		if sup isa MFormalType or sup isa MNullType or sup isa MBottomType or sup isa MErrorType then
			# These types are not super-types of Class-based types.
			return false
		end

		assert sup isa MClassType else print_error "got {sup} {sub.inspect}" # It is the only remaining type

		# Now both are MClassType, we need to dig

		if sub == sup then return true

		if anchor == null then anchor = sub # UGLY: any anchor will work
		var resolved_sub = sub.anchor_to(mmodule, anchor)
		var res = resolved_sub.collect_mclasses(mmodule).has(sup.mclass)
		if not res then return false
		if not sup isa MGenericType then return true
		var sub2 = sub.supertype_to(mmodule, anchor, sup.mclass)
		assert sub2.mclass == sup.mclass
		for i in [0..sup.mclass.arity[ do
			var sub_arg = sub2.arguments[i]
			var sup_arg = sup.arguments[i]
			res = sub_arg.is_subtype(mmodule, anchor, sup_arg)
			if not res then return false
		end
		return true
	end

	# The base class type on which self is based
	#
	# This base type is used to get property (an internally to perform
	# unsafe type comparison).
	#
	# Beware: some types (like null) are not based on a class thus this
	# method will crash
	#
	# Basically, this function transform the virtual types and parameter
	# types to their bounds.
	#
	# Example
	#
	#     class A end
	#     class B super A end
	#     class X end
	#     class Y super X end
	#     class G[T: A]
	#       type U: X
	#     end
	#     class H
	#       super G[B]
	#       redef type U: Y
	#     end
	#
	# Map[T,U]  anchor_to  H  #->  Map[B,Y]
	#
	# Explanation of the example:
	# In H, T is set to B, because "H super G[B]", and U is bound to Y,
	# because "redef type U: Y". Therefore, Map[T, U] is bound to
	# Map[B, Y]
	#
	# REQUIRE: `self.need_anchor implies anchor != null`
	# ENSURE: `not self.need_anchor implies result == self`
	# ENSURE: `not result.need_anchor`
	fun anchor_to(mmodule: MModule, anchor: nullable MClassType): MType
	do
		if not need_anchor then return self
		assert anchor != null and not anchor.need_anchor
		# Just resolve to the anchor and clear all the virtual types
		var res = self.resolve_for(anchor, null, mmodule, true)
		assert not res.need_anchor
		return res
	end

	# Does `self` contain a virtual type or a formal generic parameter type?
	# In order to remove those types, you usually want to use `anchor_to`.
	fun need_anchor: Bool do return true

	# Return the supertype when adapted to a class.
	#
	# In Nit, for each super-class of a type, there is a equivalent super-type.
	#
	# Example:
	#
	# ~~~nitish
	#     class G[T, U] end
	#     class H[V] super G[V, Bool] end
	#
	# H[Int]  supertype_to  G  #->  G[Int, Bool]
	# ~~~
	#
	# REQUIRE: `super_mclass` is a super-class of `self`
	# REQUIRE: `self.need_anchor implies anchor != null and self.can_resolve_for(anchor, null, mmodule)`
	# ENSURE: `result.mclass = super_mclass`
	fun supertype_to(mmodule: MModule, anchor: nullable MClassType, super_mclass: MClass): MClassType
	do
		if super_mclass.arity == 0 then return super_mclass.mclass_type
		if self isa MClassType and self.mclass == super_mclass then return self
		var resolved_self
		if self.need_anchor then
			assert anchor != null
			resolved_self = self.anchor_to(mmodule, anchor)
		else
			resolved_self = self
		end
		var supertypes = resolved_self.collect_mtypes(mmodule)
		for supertype in supertypes do
			if supertype.mclass == super_mclass then
				# FIXME: Here, we stop on the first goal. Should we check others and detect inconsistencies?
				return supertype.resolve_for(self, anchor, mmodule, false)
			end
		end
		abort
	end

	# Replace formals generic types in self with resolved values in `mtype`
	# If `cleanup_virtual` is true, then virtual types are also replaced
	# with their bounds.
	#
	# This function returns self if `need_anchor` is false.
	#
	# ## Example 1
	#
	# ~~~
	# class G[E] end
	# class H[F] super G[F] end
	# class X[Z] end
	# ~~~
	#
	#  * Array[E].resolve_for(H[Int])  #->  Array[Int]
	#  * Array[E].resolve_for(G[Z], X[Int]) #->  Array[Z]
	#
	# Explanation of the example:
	#  * Array[E].need_anchor is true because there is a formal generic parameter type E
	#  * E makes sense for H[Int] because E is a formal parameter of G and H specialize G
	#  * Since "H[F] super G[F]", E is in fact F for H
	#  * More specifically, in H[Int], E is Int
	#  * So, in H[Int], Array[E] is Array[Int]
	#
	# This function is mainly used to inherit a signature.
	# Because, unlike `anchor_to`, we do not want a full resolution of
	# a type but only an adapted version of it.
	#
	# ## Example 2
	#
	# ~~~
	# class A[E]
	#     fun foo(e:E):E is abstract
	# end
	# class B super A[Int] end
	# ~~~
	#
	# The signature on foo is (e: E): E
	# If we resolve the signature for B, we get (e:Int):Int
	#
	# ## Example 3
	#
	# ~~~nitish
	# class A[E]
	#     fun foo(e:E):E is abstract
	# end
	# class C[F]
	#     var a: A[Array[F]]
	#     fun bar do a.foo(x) # <- x is here
	# end
	# ~~~
	#
	# The first question is: is foo available on `a`?
	#
	# The static type of a is `A[Array[F]]`, that is an open type.
	# in order to find a method `foo`, whe must look at a resolved type.
	#
	#   A[Array[F]].anchor_to(C[nullable Object])  #->  A[Array[nullable Object]]
	#
	# the method `foo` exists in `A[Array[nullable Object]]`, therefore `foo` exists for `a`.
	#
	# The next question is: what is the accepted types for `x`?
	#
	# the signature of `foo` is `foo(e:E)`, thus we must resolve the type E
	#
	#   E.resolve_for(A[Array[F]],C[nullable Object])  #->  Array[F]
	#
	# The resolution can be done because `E` make sense for the class A (see `can_resolve_for`)
	#
	# FIXME: the parameter `cleanup_virtual` is just a bad idea, but having
	# two function instead of one seems also to be a bad idea.
	#
	# REQUIRE: `can_resolve_for(mtype, anchor, mmodule)`
	# ENSURE: `not self.need_anchor implies result == self`
	fun resolve_for(mtype: MType, anchor: nullable MClassType, mmodule: MModule, cleanup_virtual: Bool): MType is abstract

	# Resolve formal type to its verbatim bound.
	# If the type is not formal, just return self
	#
	# The result is returned exactly as declared in the "type" property (verbatim).
	# So it could be another formal type.
	#
	# In case of conflicts or inconsistencies in the model, the method returns a `MErrorType`.
	fun lookup_bound(mmodule: MModule, resolved_receiver: MType): MType do return self

	# Resolve the formal type to its simplest equivalent form.
	#
	# Formal types are either free or fixed.
	# When it is fixed, it means that it is equivalent with a simpler type.
	# When a formal type is free, it means that it is only equivalent with itself.
	# This method return the most simple equivalent type of `self`.
	#
	# This method is mainly used for subtype test in order to sanely compare fixed.
	#
	# By default, return self.
	# See the redefinitions for specific behavior in each kind of type.
	#
	# In case of conflicts or inconsistencies in the model, the method returns a `MErrorType`.
	fun lookup_fixed(mmodule: MModule, resolved_receiver: MType): MType do return self

	# Is the type a `MErrorType` or contains an `MErrorType`?
	#
	# `MErrorType` are used in result with conflict or inconsistencies.
	#
	# See `is_legal_in` to check conformity with generic bounds.
	fun is_ok: Bool do return true

	# Is the type legal in a given `mmodule` (with an optional `anchor`)?
	#
	# A type is valid if:
	#
	# * it does not contain a `MErrorType` (see `is_ok`).
	# * its generic formal arguments are within their bounds.
	fun is_legal_in(mmodule: MModule, anchor: nullable MClassType): Bool do return is_ok

	# Can the type be resolved?
	#
	# In order to resolve open types, the formal types must make sence.
	#
	# ## Example
	#
	#     class A[E]
	#     end
	#     class B[F]
	#     end
	#
	# ~~~nitish
	# E.can_resolve_for(A[Int])  #->  true, E make sense in A
	#
	# E.can_resolve_for(B[Int])  #->  false, E does not make sense in B
	#
	# B[E].can_resolve_for(A[F], B[Object])  #->  true,
	# # B[E] is a red hearing only the E is important,
	# # E make sense in A
	# ~~~
	#
	# REQUIRE: `anchor != null implies not anchor.need_anchor`
	# REQUIRE: `mtype.need_anchor implies anchor != null and mtype.can_resolve_for(anchor, null, mmodule)`
	# ENSURE: `not self.need_anchor implies result == true`
	fun can_resolve_for(mtype: MType, anchor: nullable MClassType, mmodule: MModule): Bool is abstract

	# Return the nullable version of the type
	# If the type is already nullable then self is returned
	fun as_nullable: MType
	do
		var res = self.as_nullable_cache
		if res != null then return res
		res = new MNullableType(self)
		self.as_nullable_cache = res
		return res
	end

	# Remove the base type of a decorated (proxy) type.
	# Is the type is not decorated, then self is returned.
	#
	# Most of the time it is used to return the not nullable version of a nullable type.
	# In this case, this just remove the `nullable` notation, but the result can still contains null.
	# For instance if `self isa MNullType` or self is a formal type bounded by a nullable type.
	# If you really want to exclude the `null` value, then use `as_notnull`
	fun undecorate: MType
	do
		return self
	end

	# Returns the not null version of the type.
	# That is `self` minus the `null` value.
	#
	# For most types, this return `self`.
	# For formal types, this returns a special `MNotNullType`
	fun as_notnull: MType do return self

	private var as_nullable_cache: nullable MType = null


	# The depth of the type seen as a tree.
	#
	# * A -> 1
	# * G[A] -> 2
	# * H[A, B] -> 2
	# * H[G[A], B] -> 3
	#
	# Formal types have a depth of 1.
	# Only `MClassType` and `MFormalType` nodes are counted.
	fun depth: Int
	do
		return 1
	end

	# The length of the type seen as a tree.
	#
	# * A -> 1
	# * G[A] -> 2
	# * H[A, B] -> 3
	# * H[G[A], B] -> 4
	#
	# Formal types have a length of 1.
	# Only `MClassType` and `MFormalType` nodes are counted.
	fun length: Int
	do
		return 1
	end

	# Compute all the classdefs inherited/imported.
	# The returned set contains:
	#  * the class definitions from `mmodule` and its imported modules
	#  * the class definitions of this type and its super-types
	#
	# This function is used mainly internally.
	#
	# REQUIRE: `not self.need_anchor`
	fun collect_mclassdefs(mmodule: MModule): Set[MClassDef] is abstract

	# Compute all the super-classes.
	# This function is used mainly internally.
	#
	# REQUIRE: `not self.need_anchor`
	fun collect_mclasses(mmodule: MModule): Set[MClass] is abstract

	# Compute all the declared super-types.
	# Super-types are returned as declared in the classdefs (verbatim).
	# This function is used mainly internally.
	#
	# REQUIRE: `not self.need_anchor`
	fun collect_mtypes(mmodule: MModule): Set[MClassType] is abstract

	# Is the property in self for a given module
	# This method does not filter visibility or whatever
	#
	# REQUIRE: `not self.need_anchor`
	fun has_mproperty(mmodule: MModule, mproperty: MProperty): Bool
	do
		assert not self.need_anchor
		return self.collect_mclassdefs(mmodule).has(mproperty.intro_mclassdef)
	end
end

# A type based on a class.
#
# `MClassType` have properties (see `has_mproperty`).
class MClassType
	super MType

	# The associated class
	var mclass: MClass

	redef fun model do return self.mclass.intro_mmodule.model

	redef fun location do return mclass.location

	# TODO: private init because strongly bounded to its mclass. see `mclass.mclass_type`

	# The formal arguments of the type
	# ENSURE: `result.length == self.mclass.arity`
	var arguments = new Array[MType]

	redef fun to_s do return mclass.to_s

	redef fun full_name do return mclass.full_name

	redef fun c_name do return mclass.c_name

	redef fun need_anchor do return false

	redef fun anchor_to(mmodule, anchor): MClassType
	do
		return super.as(MClassType)
	end

	redef fun resolve_for(mtype: MType, anchor: nullable MClassType, mmodule: MModule, cleanup_virtual: Bool): MClassType do return self

	redef fun can_resolve_for(mtype, anchor, mmodule) do return true

	redef fun collect_mclassdefs(mmodule)
	do
		assert not self.need_anchor
		var cache = self.collect_mclassdefs_cache
		if not cache.has_key(mmodule) then
			self.collect_things(mmodule)
		end
		return cache[mmodule]
	end

	redef fun collect_mclasses(mmodule)
	do
		if collect_mclasses_last_module == mmodule then return collect_mclasses_last_module_cache
		assert not self.need_anchor
		var cache = self.collect_mclasses_cache
		if not cache.has_key(mmodule) then
			self.collect_things(mmodule)
		end
		var res = cache[mmodule]
		collect_mclasses_last_module = mmodule
		collect_mclasses_last_module_cache = res
		return res
	end

	private var collect_mclasses_last_module: nullable MModule = null
	private var collect_mclasses_last_module_cache: Set[MClass] is noinit

	redef fun collect_mtypes(mmodule)
	do
		assert not self.need_anchor
		var cache = self.collect_mtypes_cache
		if not cache.has_key(mmodule) then
			self.collect_things(mmodule)
		end
		return cache[mmodule]
	end

	# common implementation for `collect_mclassdefs`, `collect_mclasses`, and `collect_mtypes`.
	private fun collect_things(mmodule: MModule)
	do
		var res = new HashSet[MClassDef]
		var seen = new HashSet[MClass]
		var types = new HashSet[MClassType]
		seen.add(self.mclass)
		var todo = [self.mclass]
		while not todo.is_empty do
			var mclass = todo.pop
			#print "process {mclass}"
			for mclassdef in mclass.mclassdefs do
				if not mmodule.in_importation <= mclassdef.mmodule then continue
				#print "  process {mclassdef}"
				res.add(mclassdef)
				for supertype in mclassdef.supertypes do
					types.add(supertype)
					var superclass = supertype.mclass
					if seen.has(superclass) then continue
					#print "    add {superclass}"
					seen.add(superclass)
					todo.add(superclass)
				end
			end
		end
		collect_mclassdefs_cache[mmodule] = res
		collect_mclasses_cache[mmodule] = seen
		collect_mtypes_cache[mmodule] = types
	end

	private var collect_mclassdefs_cache = new HashMap[MModule, Set[MClassDef]]
	private var collect_mclasses_cache = new HashMap[MModule, Set[MClass]]
	private var collect_mtypes_cache = new HashMap[MModule, Set[MClassType]]

	redef fun mdoc_or_fallback do return mclass.mdoc_or_fallback
end

# A type based on a generic class.
# A generic type a just a class with additional formal generic arguments.
class MGenericType
	super MClassType

	redef var arguments

	# TODO: private init because strongly bounded to its mclass. see `mclass.get_mtype`

	init
	do
		assert self.mclass.arity == arguments.length

		self.need_anchor = false
		for t in arguments do
			if t.need_anchor then
				self.need_anchor = true
				break
			end
		end

		self.to_s = "{mclass}[{arguments.join(", ")}]"
	end

	# The short-name of the class, then the full-name of each type arguments within brackets.
	# Example: `"Map[String, List[Int]]"`
	redef var to_s is noinit

	# The full-name of the class, then the full-name of each type arguments within brackets.
	# Example: `"core::Map[core::String, core::List[core::Int]]"`
	redef var full_name is lazy do
		var args = new Array[String]
		for t in arguments do
			args.add t.full_name
		end
		return "{mclass.full_name}[{args.join(", ")}]"
	end

	redef var c_name is lazy do
		var res = mclass.c_name
		# Note: because the arity is known, a prefix notation is enough
		for t in arguments do
			res += "__"
			res += t.c_name
		end
		return res.to_s
	end

	redef var need_anchor is noinit

	redef fun resolve_for(mtype, anchor, mmodule, cleanup_virtual)
	do
		if not need_anchor then return self
		assert can_resolve_for(mtype, anchor, mmodule)
		var types = new Array[MType]
		for t in arguments do
			types.add(t.resolve_for(mtype, anchor, mmodule, cleanup_virtual))
		end
		return mclass.get_mtype(types)
	end

	redef fun can_resolve_for(mtype, anchor, mmodule)
	do
		if not need_anchor then return true
		for t in arguments do
			if not t.can_resolve_for(mtype, anchor, mmodule) then return false
		end
		return true
	end

	redef fun is_ok
	do
		for t in arguments do if not t.is_ok then return false
		return super
	end

	redef fun is_legal_in(mmodule, anchor)
	do
		var mtype
		if need_anchor then
			assert anchor != null
			mtype = anchor_to(mmodule, anchor)
		else
			mtype = self
		end
		if not mtype.is_ok then return false
		return mtype.is_subtype(mmodule, null, mtype.mclass.intro.bound_mtype)
	end

	redef fun depth
	do
		var dmax = 0
		for a in self.arguments do
			var d = a.depth
			if d > dmax then dmax = d
		end
		return dmax + 1
	end

	redef fun length
	do
		var res = 1
		for a in self.arguments do
			res += a.length
		end
		return res
	end
end

# A formal type (either virtual of parametric).
#
# The main issue with formal types is that they offer very little information on their own
# and need a context (anchor and mmodule) to be useful.
abstract class MFormalType
	super MType

	redef var as_notnull = new MNotNullType(self) is lazy
end

# A virtual formal type.
class MVirtualType
	super MFormalType

	# The property associated with the type.
	# Its the definitions of this property that determine the bound or the virtual type.
	var mproperty: MVirtualTypeProp

	redef fun location do return mproperty.location

	redef fun model do return self.mproperty.intro_mclassdef.mmodule.model

	redef fun lookup_bound(mmodule, resolved_receiver)
	do
		# There is two possible invalid cases: the vt does not exists in resolved_receiver or the bound is broken
		if not resolved_receiver.has_mproperty(mmodule, mproperty) then return new MErrorType(model)
		return lookup_single_definition(mmodule, resolved_receiver).bound or else new MErrorType(model)
	end

	private fun lookup_single_definition(mmodule: MModule, resolved_receiver: MType): MVirtualTypeDef
	do
		assert not resolved_receiver.need_anchor
		var props = self.mproperty.lookup_definitions(mmodule, resolved_receiver)
		if props.is_empty then
			abort
		else if props.length == 1 then
			return props.first
		end
		var types = new ArraySet[MType]
		var res  = props.first
		for p in props do
			types.add(p.bound.as(not null))
			if not res.is_fixed then res = p
		end
		if types.length == 1 then
			return res
		end
		abort
	end

	# A VT is fixed when:
	# * the VT is (re-)defined with the annotation `is fixed`
	# * the receiver is an enum class since there is no subtype that can
	#   redefine this virtual type
	redef fun lookup_fixed(mmodule: MModule, resolved_receiver: MType): MType
	do
		assert not resolved_receiver.need_anchor
		resolved_receiver = resolved_receiver.undecorate
		assert resolved_receiver isa MClassType # It is the only remaining type

		var prop = lookup_single_definition(mmodule, resolved_receiver)
		var res = prop.bound
		if res == null then return new MErrorType(model)

		# Recursively lookup the fixed result
		res = res.lookup_fixed(mmodule, resolved_receiver)

		# For a fixed VT, return the resolved bound
		if prop.is_fixed then return res

		# For a enum receiver return the bound
		if resolved_receiver.mclass.kind == enum_kind then return res

		return self
	end

	redef fun resolve_for(mtype, anchor, mmodule, cleanup_virtual)
	do
		if not cleanup_virtual then return self
		assert can_resolve_for(mtype, anchor, mmodule)

		if mproperty.is_selftype then return mtype

		# self is a virtual type declared (or inherited) in mtype
		# The point of the function it to get the bound of the virtual type that make sense for mtype
		# But because mtype is maybe a virtual/formal type, we need to get a real receiver first
		#print "{class_name}: {self}/{mtype}/{anchor}?"
		var resolved_receiver
		if mtype.need_anchor then
			assert anchor != null
			resolved_receiver = mtype.resolve_for(anchor, null, mmodule, true)
		else
			resolved_receiver = mtype
		end
		# Now, we can get the bound
		var verbatim_bound = lookup_bound(mmodule, resolved_receiver)
		# The bound is exactly as declared in the "type" property, so we must resolve it again
		var res = verbatim_bound.resolve_for(mtype, anchor, mmodule, cleanup_virtual)

		return res
	end

	redef fun can_resolve_for(mtype, anchor, mmodule)
	do
		if mtype.need_anchor then
			assert anchor != null
			mtype = mtype.anchor_to(mmodule, anchor)
		end
		return mtype.has_mproperty(mmodule, mproperty)
	end

	redef fun to_s do return self.mproperty.to_s

	redef fun full_name do return self.mproperty.full_name

	redef fun c_name do return self.mproperty.c_name

	redef fun mdoc_or_fallback do return mproperty.mdoc_or_fallback
end

# The type associated to a formal parameter generic type of a class
#
# Each parameter type is associated to a specific class.
# It means that all refinements of a same class "share" the parameter type,
# but that a generic subclass has its own parameter types.
#
# However, in the sense of the meta-model, a parameter type of a class is
# a valid type in a subclass. The "in the sense of the meta-model" is
# important because, in the Nit language, the programmer cannot refers
# directly to the parameter types of the super-classes.
#
# Example:
#
#     class A[E]
#         fun e: E is abstract
#     end
#     class B[F]
#         super A[Array[F]]
#     end
#
# In the class definition B[F], `F` is a valid type but `E` is not.
# However, `self.e` is a valid method call, and the signature of `e` is
# declared `e: E`.
#
# Note that parameter types are shared among class refinements.
# Therefore parameter only have an internal name (see `to_s` for details).
class MParameterType
	super MFormalType

	# The generic class where the parameter belong
	var mclass: MClass

	redef fun model do return self.mclass.intro_mmodule.model

	redef fun location do return mclass.location

	# The position of the parameter (0 for the first parameter)
	# FIXME: is `position` a better name?
	var rank: Int

	redef var name

	redef fun to_s do return name

	redef var full_name is lazy do return "{mclass.full_name}::{name}"

	redef var c_name is lazy do return mclass.c_name + "__" + "#{name}".to_cmangle

	redef fun lookup_bound(mmodule: MModule, resolved_receiver: MType): MType
	do
		assert not resolved_receiver.need_anchor
		resolved_receiver = resolved_receiver.undecorate
		assert resolved_receiver isa MClassType # It is the only remaining type
		var goalclass = self.mclass
		if resolved_receiver.mclass == goalclass then
			return resolved_receiver.arguments[self.rank]
		end
		var supertypes = resolved_receiver.collect_mtypes(mmodule)
		for t in supertypes do
			if t.mclass == goalclass then
				# Yeah! c specialize goalclass with a "super `t'". So the question is what is the argument of f
				# FIXME: Here, we stop on the first goal. Should we check others and detect inconsistencies?
				var res = t.arguments[self.rank]
				return res
			end
		end
		# Cannot found `self` in `resolved_receiver`
		return new MErrorType(model)
	end

	# A PT is fixed when:
	# * The `resolved_receiver` is a subclass of `self.mclass`,
	#   so it is necessarily fixed in a `super` clause, either with a normal type
	#   or with another PT.
	#   See `resolve_for` for examples about related issues.
	redef fun lookup_fixed(mmodule: MModule, resolved_receiver: MType): MType
	do
		assert not resolved_receiver.need_anchor
		resolved_receiver = resolved_receiver.undecorate
		assert resolved_receiver isa MClassType # It is the only remaining type
		var res = self.resolve_for(resolved_receiver.mclass.mclass_type, resolved_receiver, mmodule, false)
		return res
	end

	redef fun resolve_for(mtype, anchor, mmodule, cleanup_virtual)
	do
		assert can_resolve_for(mtype, anchor, mmodule)
		#print "{class_name}: {self}/{mtype}/{anchor}?"

		if mtype isa MGenericType and mtype.mclass == self.mclass then
			return mtype.arguments[self.rank]
		end

		# self is a parameter type of mtype (or of a super-class of mtype)
		# The point of the function it to get the bound of the virtual type that make sense for mtype
		# But because mtype is maybe a virtual/formal type, we need to get a real receiver first
		# FIXME: What happens here is far from clear. Thus this part must be validated and clarified
		var resolved_receiver
		if mtype.need_anchor then
			assert anchor != null
			resolved_receiver = mtype.resolve_for(anchor.mclass.mclass_type, anchor, mmodule, true)
		else
			resolved_receiver = mtype
		end
		if resolved_receiver isa MNullableType then resolved_receiver = resolved_receiver.mtype
		if resolved_receiver isa MParameterType then
			assert anchor != null
			assert resolved_receiver.mclass == anchor.mclass
			resolved_receiver = anchor.arguments[resolved_receiver.rank]
			if resolved_receiver isa MNullableType then resolved_receiver = resolved_receiver.mtype
		end
		assert resolved_receiver isa MClassType # It is the only remaining type

		# Eh! The parameter is in the current class.
		# So we return the corresponding argument, no mater what!
		if resolved_receiver.mclass == self.mclass then
			var res = resolved_receiver.arguments[self.rank]
			#print "{class_name}: {self}/{mtype}/{anchor} -> direct {res}"
			return res
		end

		if resolved_receiver.need_anchor then
			assert anchor != null
			resolved_receiver = resolved_receiver.resolve_for(anchor, null, mmodule, false)
		end
		# Now, we can get the bound
		var verbatim_bound = lookup_bound(mmodule, resolved_receiver)
		# The bound is exactly as declared in the "type" property, so we must resolve it again
		var res = verbatim_bound.resolve_for(mtype, anchor, mmodule, cleanup_virtual)

		#print "{class_name}: {self}/{mtype}/{anchor} -> indirect {res}"

		return res
	end

	redef fun can_resolve_for(mtype, anchor, mmodule)
	do
		if mtype.need_anchor then
			assert anchor != null
			mtype = mtype.anchor_to(mmodule, anchor)
		end
		return mtype.collect_mclassdefs(mmodule).has(mclass.intro)
	end
end

# A type that decorates another type.
#
# The point of this class is to provide a common implementation of sevices that just forward to the original type.
# Specific decorator are expected to redefine (or to extend) the default implementation as this suit them.
abstract class MProxyType
	super MType
	# The base type
	var mtype: MType

	redef fun location do return mtype.location

	redef fun model do return self.mtype.model
	redef fun need_anchor do return mtype.need_anchor
	redef fun as_nullable do return mtype.as_nullable
	redef fun as_notnull do return mtype.as_notnull
	redef fun undecorate do return mtype.undecorate
	redef fun resolve_for(mtype, anchor, mmodule, cleanup_virtual)
	do
		var res = self.mtype.resolve_for(mtype, anchor, mmodule, cleanup_virtual)
		return res
	end

	redef fun can_resolve_for(mtype, anchor, mmodule)
	do
		return self.mtype.can_resolve_for(mtype, anchor, mmodule)
	end

	redef fun is_ok do return mtype.is_ok

	redef fun is_legal_in(mmodule, anchor) do return mtype.is_legal_in(mmodule, anchor)

	redef fun lookup_fixed(mmodule, resolved_receiver)
	do
		var t = mtype.lookup_fixed(mmodule, resolved_receiver)
		return t
	end

	redef fun depth do return self.mtype.depth

	redef fun length do return self.mtype.length

	redef fun collect_mclassdefs(mmodule)
	do
		assert not self.need_anchor
		return self.mtype.collect_mclassdefs(mmodule)
	end

	redef fun collect_mclasses(mmodule)
	do
		assert not self.need_anchor
		return self.mtype.collect_mclasses(mmodule)
	end

	redef fun collect_mtypes(mmodule)
	do
		assert not self.need_anchor
		return self.mtype.collect_mtypes(mmodule)
	end
end

# A type prefixed with "nullable"
class MNullableType
	super MProxyType

	init
	do
		self.to_s = "nullable {mtype}"
	end

	redef var to_s is noinit

	redef var full_name is lazy do return "nullable {mtype.full_name}"

	redef var c_name is lazy do return "nullable__{mtype.c_name}"

	redef fun as_nullable do return self
	redef fun resolve_for(mtype, anchor, mmodule, cleanup_virtual)
	do
		var res = super
		return res.as_nullable
	end

	# Efficiently returns `mtype.lookup_fixed(mmodule, resolved_receiver).as_nullable`
	redef fun lookup_fixed(mmodule, resolved_receiver)
	do
		var t = super
		if t == mtype then return self
		return t.as_nullable
	end

	redef fun mdoc_or_fallback do return mtype.mdoc_or_fallback
end

# A non-null version of a formal type.
#
# When a formal type in bounded to a nullable type, this is the type of the not null version of it.
class MNotNullType
	super MProxyType

	redef fun to_s do return "not null {mtype}"
	redef var full_name is lazy do return "not null {mtype.full_name}"
	redef var c_name is lazy do return "notnull__{mtype.c_name}"

	redef fun as_notnull do return self

	redef fun resolve_for(mtype, anchor, mmodule, cleanup_virtual)
	do
		var res = super
		return res.as_notnull
	end

	# Efficiently returns `mtype.lookup_fixed(mmodule, resolved_receiver).as_notnull`
	redef fun lookup_fixed(mmodule, resolved_receiver)
	do
		var t = super
		if t == mtype then return self
		return t.as_notnull
	end
end

# The type of the only value null
#
# The is only one null type per model, see `MModel::null_type`.
class MNullType
	super MType
	redef var model
	redef fun to_s do return "null"
	redef fun full_name do return "null"
	redef fun c_name do return "null"
	redef fun as_nullable do return self

	redef var as_notnull: MBottomType = new MBottomType(model) is lazy
	redef fun need_anchor do return false
	redef fun resolve_for(mtype, anchor, mmodule, cleanup_virtual) do return self
	redef fun can_resolve_for(mtype, anchor, mmodule) do return true

	redef fun collect_mclassdefs(mmodule) do return new HashSet[MClassDef]

	redef fun collect_mclasses(mmodule) do return new HashSet[MClass]

	redef fun collect_mtypes(mmodule) do return new HashSet[MClassType]
end

# The special universal most specific type.
#
# This type is intended to be only used internally for type computation or analysis and should not be exposed to the user.
# The bottom type can de used to denote things that are dead (no instance).
#
# Semantically it is the singleton `null.as_notnull`.
# Is also means that `self.as_nullable == null`.
class MBottomType
	super MType
	redef var model
	redef fun to_s do return "bottom"
	redef fun full_name do return "bottom"
	redef fun c_name do return "bottom"
	redef fun as_nullable do return model.null_type
	redef fun as_notnull do return self
	redef fun need_anchor do return false
	redef fun resolve_for(mtype, anchor, mmodule, cleanup_virtual) do return self
	redef fun can_resolve_for(mtype, anchor, mmodule) do return true

	redef fun collect_mclassdefs(mmodule) do return new HashSet[MClassDef]

	redef fun collect_mclasses(mmodule) do return new HashSet[MClass]

	redef fun collect_mtypes(mmodule) do return new HashSet[MClassType]
end

# A special type used as a silent error marker when building types.
#
# This type is intended to be only used internally for type operation and should not be exposed to the user.
# The error type can de used to denote things that are conflicting or inconsistent.
#
# Some methods on types can return a `MErrorType` to denote a broken or a conflicting result.
# Use `is_ok` to check if a type is (or contains) a `MErrorType` .
class MErrorType
	super MType
	redef var model
	redef fun to_s do return "error"
	redef fun full_name do return "error"
	redef fun c_name do return "error"
	redef fun need_anchor do return false
	redef fun resolve_for(mtype, anchor, mmodule, cleanup_virtual) do return self
	redef fun can_resolve_for(mtype, anchor, mmodule) do return true
	redef fun is_ok do return false

	redef fun collect_mclassdefs(mmodule) do return new HashSet[MClassDef]

	redef fun collect_mclasses(mmodule) do return new HashSet[MClass]

	redef fun collect_mtypes(mmodule) do return new HashSet[MClassType]
end

# A signature of a method
class MSignature
	super MType

	# The each parameter (in order)
	var mparameters: Array[MParameter]

	# Returns a parameter named `name`, if any.
	fun mparameter_by_name(name: String): nullable MParameter
	do
		for p in mparameters do
			if p.name == name then return p
		end
		return null
	end

	# The return type (null for a procedure)
	var return_mtype: nullable MType

	redef fun depth
	do
		var dmax = 0
		var t = self.return_mtype
		if t != null then dmax = t.depth
		for p in mparameters do
			var d = p.mtype.depth
			if d > dmax then dmax = d
		end
		return dmax + 1
	end

	redef fun length
	do
		var res = 1
		var t = self.return_mtype
		if t != null then res += t.length
		for p in mparameters do
			res += p.mtype.length
		end
		return res
	end

	# REQUIRE: 1 <= mparameters.count p -> p.is_vararg
	init
	do
		var vararg_rank = -1
		for i in [0..mparameters.length[ do
			var parameter = mparameters[i]
			if parameter.is_vararg then
				if vararg_rank >= 0 then
					# If there is more than one vararg,
					# consider that additional arguments cannot be mapped.
					vararg_rank = -1
					break
				end
				vararg_rank = i
			end
		end
		self.vararg_rank = vararg_rank
	end

	# The rank of the main ellipsis (`...`) for vararg (starting from 0).
	# value is -1 if there is no vararg.
	# Example: for "(a: Int, b: Bool..., c: Char)" #-> vararg_rank=1
	#
	# From a model POV, a signature can contain more than one vararg parameter,
	# the `vararg_rank` just indicates the one that will receive the additional arguments.
	# However, currently, if there is more that one vararg parameter, no one will be the main one,
	# and additional arguments will be refused.
	var vararg_rank: Int is noinit

	# The number of parameters
	fun arity: Int do return mparameters.length

	redef fun to_s
	do
		var b = new FlatBuffer
		if not mparameters.is_empty then
			b.append("(")
			var last_mtype = null
			for i in [0..mparameters.length[ do
				var mparameter = mparameters[i]

				# Group types that are common to contiguous parameters
				if mparameter.mtype != last_mtype and last_mtype != null then
					b.append(": ")
					b.append(last_mtype.to_s)
				end

				if i > 0 then b.append(", ")
				b.append(mparameter.name)

				if mparameter.is_vararg then
					b.append(": ")
					b.append(mparameter.mtype.to_s)
					b.append("...")
					last_mtype = null
				else
					last_mtype = mparameter.mtype
				end
			end

			if last_mtype != null then
				b.append(": ")
				b.append(last_mtype.to_s)
			end

			b.append(")")
		end
		var ret = self.return_mtype
		if ret != null then
			b.append(": ")
			b.append(ret.to_s)
		end
		return b.to_s
	end

	redef fun resolve_for(mtype: MType, anchor: nullable MClassType, mmodule: MModule, cleanup_virtual: Bool): MSignature
	do
		var params = new Array[MParameter]
		for p in self.mparameters do
			params.add(p.resolve_for(mtype, anchor, mmodule, cleanup_virtual))
		end
		var ret = self.return_mtype
		if ret != null then
			ret = ret.resolve_for(mtype, anchor, mmodule, cleanup_virtual)
		end
		var res = new MSignature(params, ret)
		return res
	end
end

# A parameter in a signature
class MParameter
	super MEntity

	# The name of the parameter
	redef var name

	# The static type of the parameter
	var mtype: MType

	# Is the parameter a vararg?
	var is_vararg: Bool

	redef fun to_s
	do
		if is_vararg then
			return "{name}: {mtype}..."
		else
			return "{name}: {mtype}"
		end
	end

	# Returns a new parameter with the `mtype` resolved.
	# See `MType::resolve_for` for details.
	fun resolve_for(mtype: MType, anchor: nullable MClassType, mmodule: MModule, cleanup_virtual: Bool): MParameter
	do
		if not self.mtype.need_anchor then return self
		var newtype = self.mtype.resolve_for(mtype, anchor, mmodule, cleanup_virtual)
		var res = new MParameter(self.name, newtype, self.is_vararg)
		return res
	end

	redef fun model do return mtype.model
end

# A service (global property) that generalize method, attribute, etc.
#
# `MProperty` are global to the model; it means that a `MProperty` is not bound
# to a specific `MModule` nor a specific `MClass`.
#
# A MProperty gather definitions (see `mpropdefs`) ; one for the introduction
# and the other in subclasses and in refinements.
#
# A `MProperty` is used to denotes services in polymorphic way (ie. independent
# of any dynamic type).
# For instance, a call site "x.foo" is associated to a `MProperty`.
abstract class MProperty
	super MEntity

	# The associated MPropDef subclass.
	# The two specialization hierarchy are symmetric.
	type MPROPDEF: MPropDef

	# The classdef that introduce the property
	# While a property is not bound to a specific module, or class,
	# the introducing mclassdef is used for naming and visibility
	var intro_mclassdef: MClassDef

	# The (short) name of the property
	redef var name

	redef var location

	redef fun mdoc_or_fallback
	do
		# Don’t use `intro.mdoc_or_fallback` because it would create an infinite
		# recursion.
		return intro.mdoc
	end

	# The canonical name of the property.
	#
	# It is currently the short-`name` prefixed by the short-name of the class and the full-name of the module.
	# Example: "my_package::my_module::MyClass::my_method"
	#
	# The full-name of the module is needed because two distinct modules of the same package can
	# still refine the same class and introduce homonym properties.
	#
	# For public properties not introduced by refinement, the module name is not used.
	#
	# Example: `my_package::MyClass::My_method`
	redef var full_name is lazy do
		if intro_mclassdef.is_intro then
			return "{intro_mclassdef.mmodule.namespace_for(visibility)}::{intro_mclassdef.mclass.name}::{name}"
		else
			return "{intro_mclassdef.mmodule.full_name}::{intro_mclassdef.mclass.name}::{name}"
		end
	end

	redef var c_name is lazy do
		# FIXME use `namespace_for`
		return "{intro_mclassdef.mmodule.c_name}__{intro_mclassdef.mclass.name.to_cmangle}__{name.to_cmangle}"
	end

	# The visibility of the property
	redef var visibility

	# Is the property usable as an initializer?
	var is_autoinit = false is writable

	init
	do
		intro_mclassdef.intro_mproperties.add(self)
		var model = intro_mclassdef.mmodule.model
		model.mproperties_by_name.add_one(name, self)
		model.mproperties.add(self)
	end

	# All definitions of the property.
	# The first is the introduction,
	# The other are redefinitions (in refinements and in subclasses)
	var mpropdefs = new Array[MPROPDEF]

	# The definition that introduces the property.
	#
	# Warning: such a definition may not exist in the early life of the object.
	# In this case, the method will abort.
	var intro: MPROPDEF is noinit

	redef fun model do return intro.model

	# Alias for `name`
	redef fun to_s do return name

	# Return the most specific property definitions defined or inherited by a type.
	# The selection knows that refinement is stronger than specialization;
	# however, in case of conflict more than one property are returned.
	# If mtype does not know mproperty then an empty array is returned.
	#
	# If you want the really most specific property, then look at `lookup_first_definition`
	#
	# REQUIRE: `not mtype.need_anchor` to simplify the API (no `anchor` parameter)
	# ENSURE: `not mtype.has_mproperty(mmodule, self) == result.is_empty`
	fun lookup_definitions(mmodule: MModule, mtype: MType): Array[MPROPDEF]
	do
		assert not mtype.need_anchor
		mtype = mtype.undecorate

		var cache = self.lookup_definitions_cache[mmodule, mtype]
		if cache != null then return cache

		#print "select prop {mproperty} for {mtype} in {self}"
		# First, select all candidates
		var candidates = new Array[MPROPDEF]

		# Here we have two strategies: iterate propdefs or iterate classdefs.
		var mpropdefs = self.mpropdefs
		if mpropdefs.length <= 1 or mpropdefs.length < mtype.collect_mclassdefs(mmodule).length then
			# Iterate on all definitions of `self`, keep only those inherited by `mtype` in `mmodule`
			for mpropdef in mpropdefs do
				# If the definition is not imported by the module, then skip
				if not mmodule.in_importation <= mpropdef.mclassdef.mmodule then continue
				# If the definition is not inherited by the type, then skip
				if not mtype.is_subtype(mmodule, null, mpropdef.mclassdef.bound_mtype) then continue
				# Else, we keep it
				candidates.add(mpropdef)
			end
		else
			# Iterate on all super-classdefs of `mtype`, keep only the definitions of `self`, if any.
			for mclassdef in mtype.collect_mclassdefs(mmodule) do
				var p = mclassdef.mpropdefs_by_property.get_or_null(self)
				if p != null then candidates.add p
			end
		end

		# Fast track for only one candidate
		if candidates.length <= 1 then
			self.lookup_definitions_cache[mmodule, mtype] = candidates
			return candidates
		end

		# Second, filter the most specific ones
		return select_most_specific(mmodule, candidates)
	end

	private var lookup_definitions_cache = new HashMap2[MModule, MType, Array[MPROPDEF]]

	# Return the most specific property definitions inherited by a type.
	# The selection knows that refinement is stronger than specialization;
	# however, in case of conflict more than one property are returned.
	# If mtype does not know mproperty then an empty array is returned.
	#
	# If you want the really most specific property, then look at `lookup_next_definition`
	#
	# REQUIRE: `not mtype.need_anchor` to simplify the API (no `anchor` parameter)
	# ENSURE: `not mtype.has_mproperty(mmodule, self) implies result.is_empty`
	fun lookup_super_definitions(mmodule: MModule, mtype: MType): Array[MPROPDEF]
	do
		assert not mtype.need_anchor
		mtype = mtype.undecorate

		# First, select all candidates
		var candidates = new Array[MPROPDEF]
		for mpropdef in self.mpropdefs do
			# If the definition is not imported by the module, then skip
			if not mmodule.in_importation <= mpropdef.mclassdef.mmodule then continue
			# If the definition is not inherited by the type, then skip
			if not mtype.is_subtype(mmodule, null, mpropdef.mclassdef.bound_mtype) then continue
			# If the definition is defined by the type, then skip (we want the super, so e skip the current)
			if mtype == mpropdef.mclassdef.bound_mtype and mmodule == mpropdef.mclassdef.mmodule then continue
			# Else, we keep it
			candidates.add(mpropdef)
		end
		# Fast track for only one candidate
		if candidates.length <= 1 then return candidates

		# Second, filter the most specific ones
		return select_most_specific(mmodule, candidates)
	end

	# Return an array containing olny the most specific property definitions
	# This is an helper function for `lookup_definitions` and `lookup_super_definitions`
	private fun select_most_specific(mmodule: MModule, candidates: Array[MPROPDEF]): Array[MPROPDEF]
	do
		var res = new Array[MPROPDEF]
		for pd1 in candidates do
			var cd1 = pd1.mclassdef
			var c1 = cd1.mclass
			var keep = true
			for pd2 in candidates do
				if pd2 == pd1 then continue # do not compare with self!
				var cd2 = pd2.mclassdef
				var c2 = cd2.mclass
				if c2.mclass_type == c1.mclass_type then
					if cd2.mmodule.in_importation < cd1.mmodule then
						# cd2 refines cd1; therefore we skip pd1
						keep = false
						break
					end
				else if cd2.bound_mtype.is_subtype(mmodule, null, cd1.bound_mtype) and cd2.bound_mtype != cd1.bound_mtype then
					# cd2 < cd1; therefore we skip pd1
					keep = false
					break
				end
			end
			if keep then
				res.add(pd1)
			end
		end
		if res.is_empty then
			print_error "All lost! {candidates.join(", ")}"
			# FIXME: should be abort!
		end
		return res
	end

	# Return the most specific definition in the linearization of `mtype`.
	#
	# If you want to know the next properties in the linearization,
	# look at `MPropDef::lookup_next_definition`.
	#
	# FIXME: the linearization is still unspecified
	#
	# REQUIRE: `not mtype.need_anchor` to simplify the API (no `anchor` parameter)
	# REQUIRE: `mtype.has_mproperty(mmodule, self)`
	fun lookup_first_definition(mmodule: MModule, mtype: MType): MPROPDEF
	do
		return lookup_all_definitions(mmodule, mtype).first
	end

	# Return all definitions in a linearization order
	# Most specific first, most general last
	#
	# REQUIRE: `not mtype.need_anchor` to simplify the API (no `anchor` parameter)
	# REQUIRE: `mtype.has_mproperty(mmodule, self)`
	fun lookup_all_definitions(mmodule: MModule, mtype: MType): Array[MPROPDEF]
	do
		mtype = mtype.undecorate

		var cache = self.lookup_all_definitions_cache[mmodule, mtype]
		if cache != null then return cache

		assert not mtype.need_anchor
		assert mtype.has_mproperty(mmodule, self)

		#print "select prop {mproperty} for {mtype} in {self}"
		# First, select all candidates
		var candidates = new Array[MPROPDEF]
		for mpropdef in self.mpropdefs do
			# If the definition is not imported by the module, then skip
			if not mmodule.in_importation <= mpropdef.mclassdef.mmodule then continue
			# If the definition is not inherited by the type, then skip
			if not mtype.is_subtype(mmodule, null, mpropdef.mclassdef.bound_mtype) then continue
			# Else, we keep it
			candidates.add(mpropdef)
		end
		# Fast track for only one candidate
		if candidates.length <= 1 then
			self.lookup_all_definitions_cache[mmodule, mtype] = candidates
			return candidates
		end

		mmodule.linearize_mpropdefs(candidates)
		candidates = candidates.reversed
		self.lookup_all_definitions_cache[mmodule, mtype] = candidates
		return candidates
	end

	private var lookup_all_definitions_cache = new HashMap2[MModule, MType, Array[MPROPDEF]]

	redef var is_test is lazy do return intro.is_test

	# Does self have the `before` annotation?
	var is_before: Bool is lazy do return intro.is_before

	# Does self have the `before_all` annotation?
	var is_before_all: Bool is lazy do return intro.is_before_all

	# Does self have the `after` annotation?
	var is_after: Bool is lazy do return intro.is_after

	# Does self have the `after_all` annotation?
	var is_after_all: Bool is lazy do return intro.is_after_all
end

# A global method
class MMethod
	super MProperty

	redef type MPROPDEF: MMethodDef

	# Is the property defined at the top_level of the module?
	# Currently such a property are stored in `Object`
	var is_toplevel: Bool = false is writable

	# Is the property a constructor?
	# Warning, this property can be inherited by subclasses with or without being a constructor
	# therefore, you should use `is_init_for` the verify if the property is a legal constructor for a given class
	var is_init: Bool = false is writable

	# The constructor is a (the) root init with empty signature but a set of initializers
	var is_root_init: Bool = false is writable

	# Is the property a 'new' constructor?
	var is_new: Bool = false is writable

	# Is the property a legal constructor for a given class?
	# As usual, visibility is not considered.
	# FIXME not implemented
	fun is_init_for(mclass: MClass): Bool
	do
		return self.is_init
	end

	# A specific method that is safe to call on null.
	# Currently, only `==`, `!=` and `is_same_instance` are safe
	fun is_null_safe: Bool do return name == "==" or name == "!=" or name == "is_same_instance"

	# Is this method a getter (auto or not)?
	#
	# See `getter_for`.
	fun is_getter: Bool do return getter_for != null

	# The attribute this getter is for
	#
	# Return `null` is this method is not a getter.
	var getter_for: nullable MAttribute = null is writable

	# Is this method a setter (auto or not)?
	#
	# See `setter_for`.
	fun is_setter: Bool do return setter_for != null

	# The attribute this setter is for
	#
	# Return `null` is this method is not a setter.
	var setter_for: nullable MAttribute = null is writable

	# Is this method a getter or a setter?
	fun is_accessor: Bool do return is_getter or is_setter
end

# A global attribute
class MAttribute
	super MProperty

	redef type MPROPDEF: MAttributeDef

	# Does this attribute have a getter (auto or not)?
	#
	# See `getter`.
	fun has_getter: Bool do return getter != null

	# The getter of this attribute (if any)
	var getter: nullable MProperty = null is writable

	# Does this attribute have a setter (auto or not)?
	#
	# See `setter`.
	fun has_setter: Bool do return setter != null

	# The setter of this attribute (if any)
	var setter: nullable MProperty = null is writable
end

# A global virtual type
class MVirtualTypeProp
	super MProperty

	redef type MPROPDEF: MVirtualTypeDef

	# The formal type associated to the virtual type property
	var mvirtualtype = new MVirtualType(self)

	# Is `self` the special virtual type `SELF`?
	var is_selftype: Bool is lazy do return name == "SELF"
end

# A definition of a property (local property)
#
# Unlike `MProperty`, a `MPropDef` is a local definition that belong to a
# specific class definition (which belong to a specific module)
abstract class MPropDef
	super MEntity

	# The associated `MProperty` subclass.
	# the two specialization hierarchy are symmetric
	type MPROPERTY: MProperty

	# Self class
	type MPROPDEF: MPropDef

	# The class definition where the property definition is
	var mclassdef: MClassDef

	# The associated global property
	var mproperty: MPROPERTY

	redef var location

	redef fun visibility do return mproperty.visibility

	init
	do
		mclassdef.mpropdefs.add(self)
		mproperty.mpropdefs.add(self)
		mclassdef.mpropdefs_by_property[mproperty] = self
		if mproperty.intro_mclassdef == mclassdef then
			assert not isset mproperty._intro
			mproperty.intro = self
		end
		self.to_s = "{mclassdef}${mproperty}"
	end

	# Actually the name of the `mproperty`
	redef fun name do return mproperty.name

	# The full-name of mpropdefs combine the information about the `classdef` and the `mproperty`.
	#
	# Therefore the combination of identifiers is awful,
	# the worst case being
	#
	#  * a property "p::m::A::x"
	#  * redefined in a refinement of a class "q::n::B"
	#  * in a module "r::o"
	#  * so "r::o$q::n::B$p::m::A::x"
	#
	# Fortunately, the full-name is simplified when entities are repeated.
	# For the previous case, the simplest form is "p$A$x".
	redef var full_name is lazy do
		var res = new FlatBuffer

		# The first part is the mclassdef. Worst case is "r::o$q::n::B"
		res.append mclassdef.full_name

		res.append "$"

		if mclassdef.mclass == mproperty.intro_mclassdef.mclass then
			# intro are unambiguous in a class
			res.append name
		else
			# Just try to simplify each part
			if mclassdef.mmodule.mpackage != mproperty.intro_mclassdef.mmodule.mpackage then
				# precise "p::m" only if "p" != "r"
				res.append mproperty.intro_mclassdef.mmodule.namespace_for(mproperty.visibility)
				res.append "::"
			else if mproperty.visibility <= private_visibility then
				# Same package ("p"=="q"), but private visibility,
				# does the module part ("::m") need to be displayed
				if mclassdef.mmodule.namespace_for(mclassdef.mclass.visibility) != mproperty.intro_mclassdef.mmodule.mpackage then
					res.append "::"
					res.append mproperty.intro_mclassdef.mmodule.name
					res.append "::"
				end
			end
			# precise "B" because it is not the same class than "A"
			res.append mproperty.intro_mclassdef.name
			res.append "::"
			# Always use the property name "x"
			res.append mproperty.name
		end
		return res.to_s
	end

	redef var c_name is lazy do
		var res = new FlatBuffer
		res.append mclassdef.c_name
		res.append "___"
		if mclassdef.mclass == mproperty.intro_mclassdef.mclass then
			res.append name.to_cmangle
		else
			if mclassdef.mmodule != mproperty.intro_mclassdef.mmodule then
				res.append mproperty.intro_mclassdef.mmodule.c_name
				res.append "__"
			end
			res.append mproperty.intro_mclassdef.name.to_cmangle
			res.append "__"
			res.append mproperty.name.to_cmangle
		end
		return res.to_s
	end

	redef fun model do return mclassdef.model

	# Internal name combining the module, the class and the property
	# Example: "mymodule$MyClass$mymethod"
	redef var to_s is noinit

	# Is self the definition that introduce the property?
	fun is_intro: Bool do return isset mproperty._intro and mproperty.intro == self

	# Return the next definition in linearization of `mtype`.
	#
	# This method is used to determine what method is called by a super.
	#
	# REQUIRE: `not mtype.need_anchor`
	fun lookup_next_definition(mmodule: MModule, mtype: MType): MPROPDEF
	do
		assert not mtype.need_anchor

		var mpropdefs = self.mproperty.lookup_all_definitions(mmodule, mtype)
		var i = mpropdefs.iterator
		while i.is_ok and i.item != self do i.next
		assert has_property: i.is_ok
		i.next
		assert has_next_property: i.is_ok
		return i.item
	end

	redef fun mdoc_or_fallback do return mdoc or else mproperty.mdoc_or_fallback

	# Does self have the `before` annotation?
	var is_before = false is writable

	# Does self have the `before_all` annotation?
	var is_before_all = false is writable

	# Does self have the `after` annotation?
	var is_after = false is writable

	# Does self have the `after_all` annotation?
	var is_after_all = false is writable
end

# A local definition of a method
class MMethodDef
	super MPropDef

	redef type MPROPERTY: MMethod
	redef type MPROPDEF: MMethodDef

	# The signature attached to the property definition
	var msignature: nullable MSignature = null is writable

	# List of initialisers to call in root-inits
	#
	# They could be setters or attributes
	var initializers = new Array[MProperty]

	# Does the method take the responsibility to call `init`?
	#
	# If the method is used as an initializer, then
	# using this information prevents to call `init` twice.
	var is_calling_init = false is writable

	# Is the method definition abstract?
	var is_abstract: Bool = false is writable

	# Is the method definition intern?
	var is_intern = false is writable

	# Is the method definition extern?
	var is_extern = false is writable

	# An optional constant value returned in functions.
	#
	# Only some specific primitife value are accepted by engines.
	# Is used when there is no better implementation available.
	#
	# Currently used only for the implementation of the `--define`
	# command-line option.
	# SEE: module `mixin`.
	var constant_value: nullable Object = null is writable
end

# A local definition of an attribute
class MAttributeDef
	super MPropDef

	redef type MPROPERTY: MAttribute
	redef type MPROPDEF: MAttributeDef

	# The static type of the attribute
	var static_mtype: nullable MType = null is writable
end

# A local definition of a virtual type
class MVirtualTypeDef
	super MPropDef

	redef type MPROPERTY: MVirtualTypeProp
	redef type MPROPDEF: MVirtualTypeDef

	# The bound of the virtual type
	var bound: nullable MType = null is writable

	# Is the bound fixed?
	var is_fixed = false is writable
end

# A kind of class.
#
#  * `abstract_kind`
#  * `concrete_kind`
#  * `interface_kind`
#  * `enum_kind`
#  * `extern_kind`
#
# Note this class is basically an enum.
# FIXME: use a real enum once user-defined enums are available
class MClassKind
	redef var to_s

	# Can a class of kind `self` define a membership predicate?
	var can_customize_isa: Bool

	# Can a class of kind `self` define a constructor?
	var can_init: Bool

	# Is a constructor required?
	var need_init: Bool

	# TODO: private init because enumeration.

	# Can a class of kind `self` specializes a class of kind `other`?
	fun can_specialize(other: MClassKind): Bool
	do
		if other == interface_kind then
			# everybody can specialize interfaces
			return true
		else if self == interface_kind or self == enum_kind then
			# no other case for interfaces and enums
			return false
		else if self == subset_kind then
			# A subset may specialize anything, except another subset.
			# TODO: Allow sub-subsets once we can handle them.
			return other != subset_kind
		else if self == extern_kind then
			# only compatible with themselves
			return self == other
		else
			# assert self == abstract_kind or self == concrete_kind
			return other == abstract_kind or other == concrete_kind
		end
	end
end

# The class kind `abstract`
fun abstract_kind: MClassKind do return once new MClassKind("abstract class", false, true, true)
# The class kind `concrete`
fun concrete_kind: MClassKind do return once new MClassKind("class", false, true, true)
# The class kind `interface`
fun interface_kind: MClassKind do return once new MClassKind("interface", false, true, false)
# The class kind `enum`
fun enum_kind: MClassKind do return once new MClassKind("enum", false, true, false)
# The class kind `extern`
fun extern_kind: MClassKind do return once new MClassKind("extern class", false, true, false)
# The class kind `subset`
fun subset_kind: MClassKind do return once new MClassKind("subset", true, false, false)

# A standalone pre-constructed model used to test various model-related methods.
#
# When instantiated, a standalone model is already filled with entities that are exposed as attributes.
class ModelStandalone
	super Model

	redef var location = new Location.opaque_file("ModelStandalone")

	# The first module
	var mmodule0 = new MModule(self, null, "module0", location)

	# The root Object class
	var mclass_o = new MClass(mmodule0, "Object", location, null, interface_kind, public_visibility)

	# The introduction of `mclass_o`
	var mclassdef_o = new MClassDef(mmodule0, mclass_o.mclass_type, location)
end

# A standalone model with the common class diamond-hierarchy ABCD
class ModelDiamond
	super ModelStandalone

	# A, a simple subclass of Object
	var mclass_a = new MClass(mmodule0, "A", location, null, concrete_kind, public_visibility)

	# The introduction of `mclass_a`
	var mclassdef_a: MClassDef do
		var res = new MClassDef(mmodule0, mclass_a.mclass_type, location)
		res.set_supertypes([mclass_o.mclass_type])
		res.add_in_hierarchy
		return res
	end

	# B, a subclass of A (`mclass_a`)
	var mclass_b = new MClass(mmodule0, "B", location, null, concrete_kind, public_visibility)

	# The introduction of `mclass_b`
	var mclassdef_b: MClassDef do
		var res = new MClassDef(mmodule0, mclass_b.mclass_type, location)
		res.set_supertypes([mclass_a.mclass_type])
		res.add_in_hierarchy
		return res
	end

	# C, another subclass of A (`mclass_a`)
	var mclass_c = new MClass(mmodule0, "C", location, null, concrete_kind, public_visibility)

	# The introduction of `mclass_c`
	var mclassdef_c: MClassDef do
		var res = new MClassDef(mmodule0, mclass_c.mclass_type, location)
		res.set_supertypes([mclass_a.mclass_type])
		res.add_in_hierarchy
		return res
	end

	# D, a multiple subclass of B (`mclass_b`) and C (`mclass_c`)
	var mclass_d = new MClass(mmodule0, "D", location, null, concrete_kind, public_visibility)

	# The introduction of `mclass_d`
	var mclassdef_d: MClassDef do
		var res = new MClassDef(mmodule0, mclass_d.mclass_type, location)
		res.set_supertypes([mclass_b.mclass_type, mclass_c.mclass_type])
		res.add_in_hierarchy
		return res
	end
end<|MERGE_RESOLUTION|>--- conflicted
+++ resolved
@@ -778,15 +778,13 @@
 	# All property introductions and redefinitions in `self` (not inheritance).
 	var mpropdefs = new Array[MPropDef]
 
-<<<<<<< HEAD
 	# The special autoinit constructor
 	var auto_init: nullable MMethodDef = null is writable
-=======
+
 	# All property introductions and redefinitions (not inheritance) in `self` by its associated property.
 	var mpropdefs_by_property = new HashMap[MProperty, MPropDef]
 
 	redef fun mdoc_or_fallback do return mdoc or else mclass.mdoc_or_fallback
->>>>>>> b5ceddee
 end
 
 # A global static type
