--- conflicted
+++ resolved
@@ -621,15 +621,10 @@
 
 # A specific method call site with its associated informations.
 class CallSite
-<<<<<<< HEAD
 	super MEntity
 
-	# The associated node for location
-	var node: ANode
-=======
 	# The associated location of the callsite
 	var location: Location
->>>>>>> 0e03fee9
 
 	# The static type of the receiver (possibly unresolved)
 	var recv: MType
