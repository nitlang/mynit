--- conflicted
+++ resolved
@@ -327,12 +327,7 @@
 	super Prod
     readable var _n_doc: nullable ADoc = null
     readable var _n_kwmodule: TKwmodule
-<<<<<<< HEAD
-    readable var _n_id: TId
-    redef fun hot_location do return n_id.location
-=======
     readable var _n_name: AModuleName
->>>>>>> 4d0eedc9
 end
 class AImport super Prod end
 class AStdImport
