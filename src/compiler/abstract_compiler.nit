--- conflicted
+++ resolved
@@ -24,11 +24,8 @@
 private import annotation
 import mixin
 import counter
-<<<<<<< HEAD
 import pkgconfig
-=======
 private import explain_assert_api
->>>>>>> e31ed56d
 
 # Add compiling options
 redef class ToolContext
