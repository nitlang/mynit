--- conflicted
+++ resolved
@@ -13,11 +13,7 @@
 
 # Invocation and management of operating system sub-processes.
 # Standard input and output can be handled through streams.
-<<<<<<< HEAD
 module exec
-=======
-package exec
->>>>>>> 38e151b7
 
 import stream
 
