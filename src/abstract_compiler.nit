# This file is part of NIT ( http://www.nitlanguage.org ).
#
# Copyright 2012 Jean Privat <jean@pryen.org>
#
# Licensed under the Apache License, Version 2.0 (the "License");
# you may not use this file except in compliance with the License.
# You may obtain a copy of the License at
#
#     http://www.apache.org/licenses/LICENSE-2.0
#
# Unless required by applicable law or agreed to in writing, software
# distributed under the License is distributed on an "AS IS" BASIS,
# WITHOUT WARRANTIES OR CONDITIONS OF ANY KIND, either express or implied.
# See the License for the specific language governing permissions and
# limitations under the License.

# Abstract compiler
module abstract_compiler

import literal
import typing
import auto_super_init
import platform
import c_tools

# Add compiling options
redef class ToolContext
	# --output
	var opt_output: OptionString = new OptionString("Output file", "-o", "--output")
	# --no-cc
	var opt_no_cc: OptionBool = new OptionBool("Do not invoke C compiler", "--no-cc")
	# --no-main
	var opt_no_main: OptionBool = new OptionBool("Do not generate main entry point", "--no-main")
	# --cc-paths
	var opt_cc_path: OptionArray = new OptionArray("Set include path for C header files (may be used more than once)", "--cc-path")
	# --make-flags
	var opt_make_flags: OptionString = new OptionString("Additional options to make", "--make-flags")
	# --compile-dir
	var opt_compile_dir: OptionString = new OptionString("Directory used to generate temporary files", "--compile-dir")
	# --hardening
	var opt_hardening: OptionBool = new OptionBool("Generate contracts in the C code against bugs in the compiler", "--hardening")
	# --no-shortcut-range
	var opt_no_shortcut_range: OptionBool = new OptionBool("Always insantiate a range and its iterator on 'for' loops", "--no-shortcut-range")
	# --no-check-covariance
	var opt_no_check_covariance: OptionBool = new OptionBool("Disable type tests of covariant parameters (dangerous)", "--no-check-covariance")
	# --no-check-attr-isset
	var opt_no_check_attr_isset: OptionBool = new OptionBool("Disable isset tests before each attribute access (dangerous)", "--no-check-attr-isset")
	# --no-check-assert
	var opt_no_check_assert: OptionBool = new OptionBool("Disable the evaluation of explicit 'assert' and 'as' (dangerous)", "--no-check-assert")
	# --no-check-autocast
	var opt_no_check_autocast: OptionBool = new OptionBool("Disable implicit casts on unsafe expression usage (dangerous)", "--no-check-autocast")
	# --no-check-other
	var opt_no_check_other: OptionBool = new OptionBool("Disable implicit tests: unset attribute, null receiver (dangerous)", "--no-check-other")
	# --typing-test-metrics
	var opt_typing_test_metrics: OptionBool = new OptionBool("Enable static and dynamic count of all type tests", "--typing-test-metrics")
	# --invocation-metrics
	var opt_invocation_metrics: OptionBool = new OptionBool("Enable static and dynamic count of all method invocations", "--invocation-metrics")
	# --isset-checks-metrics
	var opt_isset_checks_metrics: OptionBool = new OptionBool("Enable static and dynamic count of isset checks before attributes access", "--isset-checks-metrics")
	# --stacktrace
	var opt_stacktrace: OptionString = new OptionString("Control the generation of stack traces", "--stacktrace")
	# --no-gcc-directives
	var opt_no_gcc_directive = new OptionArray("Disable a advanced gcc directives for optimization", "--no-gcc-directive")
	# --release
	var opt_release = new OptionBool("Compile in release mode and finalize application", "--release")

	redef init
	do
		super
		self.option_context.add_option(self.opt_output, self.opt_no_cc, self.opt_no_main, self.opt_make_flags, self.opt_compile_dir, self.opt_hardening, self.opt_no_shortcut_range)
		self.option_context.add_option(self.opt_no_check_covariance, self.opt_no_check_attr_isset, self.opt_no_check_assert, self.opt_no_check_autocast, self.opt_no_check_other)
		self.option_context.add_option(self.opt_typing_test_metrics, self.opt_invocation_metrics, self.opt_isset_checks_metrics)
		self.option_context.add_option(self.opt_stacktrace)
		self.option_context.add_option(self.opt_no_gcc_directive)
		self.option_context.add_option(self.opt_release)
	end

	redef fun process_options(args)
	do
		super

		var st = opt_stacktrace.value
		if st == null or st == "none" or st == "libunwind" or st == "nitstack" then
			# Fine, do nothing
		else if st == "auto" then
			# Default just unset
			opt_stacktrace.value = null
		else
			print "Error: unknown value `{st}` for --stacktrace. Use `none`, `libunwind`, `nitstack` or `auto`."
			exit(1)
		end
	end
end

redef class ModelBuilder
	# The compilation directory
	var compile_dir: String

	# Simple indirection to `Toolchain::write_and_make`
	protected fun write_and_make(compiler: AbstractCompiler)
	do
		var platform = compiler.mainmodule.target_platform
		var toolchain
		if platform == null then
			toolchain = new MakefileToolchain(toolcontext)
		else
			toolchain = platform.toolchain(toolcontext)
		end
		compile_dir = toolchain.compile_dir
		toolchain.write_and_make compiler
	end
end

redef class Platform
	fun toolchain(toolcontext: ToolContext): Toolchain is abstract
end

class Toolchain
	var toolcontext: ToolContext

	fun compile_dir: String
	do
		var compile_dir = toolcontext.opt_compile_dir.value
		if compile_dir == null then compile_dir = ".nit_compile"
		return compile_dir
	end

	fun write_and_make(compiler: AbstractCompiler) is abstract
end

class MakefileToolchain
	super Toolchain
	# The list of directories to search for included C headers (-I for C compilers)
	# The list is initially set with :
	#   * the toolcontext --cc-path option
	#   * the NIT_CC_PATH environment variable
	#   * `toolcontext.nit_dir`
	# Path can be added (or removed) by the client
	var cc_paths = new Array[String]

	protected fun gather_cc_paths
	do
		# Look for the the Nit clib path
		var path_env = toolcontext.nit_dir
		if path_env != null then
			var libname = "{path_env}/clib"
			if libname.file_exists then cc_paths.add(libname)
		end

		if cc_paths.is_empty then
			toolcontext.error(null, "Cannot determine the nit clib path. define envvar NIT_DIR.")
		end

		# Add user defined cc_paths
		cc_paths.append(toolcontext.opt_cc_path.value)

		path_env = "NIT_CC_PATH".environ
		if not path_env.is_empty then
			cc_paths.append(path_env.split_with(':'))
		end
	end

	redef fun write_and_make(compiler)
	do
		gather_cc_paths

		var mainmodule = compiler.mainmodule
		var compile_dir = compile_dir

		# Generate the .h and .c files
		# A single C file regroups many compiled rumtime functions
		# Note that we do not try to be clever an a small change in a Nit source file may change the content of all the generated .c files
		var time0 = get_time
		self.toolcontext.info("*** WRITING C ***", 1)

		compile_dir.mkdir

		var cfiles = new Array[String]
		write_files(compiler, compile_dir, cfiles)

		# Generate the Makefile

		write_makefile(compiler, compile_dir, cfiles)

		var time1 = get_time
		self.toolcontext.info("*** END WRITING C: {time1-time0} ***", 2)

		# Execute the Makefile

		if self.toolcontext.opt_no_cc.value then return

		time0 = time1
		self.toolcontext.info("*** COMPILING C ***", 1)

		compile_c_code(compiler, compile_dir)

		time1 = get_time
		self.toolcontext.info("*** END COMPILING C: {time1-time0} ***", 2)
	end

	fun write_files(compiler: AbstractCompiler, compile_dir: String, cfiles: Array[String])
	do
		if self.toolcontext.opt_stacktrace.value == "nitstack" then compiler.build_c_to_nit_bindings

		# Add gc_choser.h to aditionnal bodies
		var gc_chooser = new ExternCFile("gc_chooser.c", "-DWITH_LIBGC")
		compiler.extern_bodies.add(gc_chooser)
		compiler.files_to_copy.add "{cc_paths.first}/gc_chooser.c"
		compiler.files_to_copy.add "{cc_paths.first}/gc_chooser.h"

		# FFI
		var m2m = toolcontext.modelbuilder.mmodule2nmodule
		for m in compiler.mainmodule.in_importation.greaters do
			compiler.finalize_ffi_for_module(m)
		end

		# Copy original .[ch] files to compile_dir
		for src in compiler.files_to_copy do
			var basename = src.basename("")
			var dst = "{compile_dir}/{basename}"
			src.file_copy_to dst
		end

		var hfilename = compiler.header.file.name + ".h"
		var hfilepath = "{compile_dir}/{hfilename}"
		var h = new OFStream.open(hfilepath)
		for l in compiler.header.decl_lines do
			h.write l
			h.write "\n"
		end
		for l in compiler.header.lines do
			h.write l
			h.write "\n"
		end
		h.close

		for f in compiler.files do
			var i = 0
			var hfile: nullable OFStream = null
			var count = 0
			var cfilename = "{f.name}.0.h"
			var cfilepath = "{compile_dir}/{cfilename}"
			hfile = new OFStream.open(cfilepath)
			hfile.write "#include \"{hfilename}\"\n"
			for key in f.required_declarations do
				if not compiler.provided_declarations.has_key(key) then
					var node = compiler.requirers_of_declarations.get_or_null(key)
					if node != null then
						node.debug "No provided declaration for {key}"
					else
						print "No provided declaration for {key}"
					end
					abort
				end
				hfile.write compiler.provided_declarations[key]
				hfile.write "\n"
			end
			hfile.close
			var file: nullable OFStream = null
			for vis in f.writers do
				if vis == compiler.header then continue
				var total_lines = vis.lines.length + vis.decl_lines.length
				if total_lines == 0 then continue
				count += total_lines
				if file == null or count > 10000  then
					i += 1
					if file != null then file.close
					cfilename = "{f.name}.{i}.c"
					cfilepath = "{compile_dir}/{cfilename}"
					self.toolcontext.info("new C source files to compile: {cfilepath}", 3)
					cfiles.add(cfilename)
					file = new OFStream.open(cfilepath)
					file.write "#include \"{f.name}.0.h\"\n"
					count = total_lines
				end
				for l in vis.decl_lines do
					file.write l
					file.write "\n"
				end
				for l in vis.lines do
					file.write l
					file.write "\n"
				end
			end
			if file != null then file.close
		end

		self.toolcontext.info("Total C source files to compile: {cfiles.length}", 2)
	end

	fun write_makefile(compiler: AbstractCompiler, compile_dir: String, cfiles: Array[String])
	do
		var mainmodule = compiler.mainmodule

		var outname = self.toolcontext.opt_output.value
		if outname == null then
			outname = "{mainmodule.name}"
		end

		var orig_dir=".." # FIXME only works if `compile_dir` is a subdirectory of cwd
		var outpath = orig_dir.join_path(outname).simplify_path
		var makename = "{mainmodule.name}.mk"
		var makepath = "{compile_dir}/{makename}"
		var makefile = new OFStream.open(makepath)

		var cc_includes = ""
		for p in cc_paths do
			cc_includes += " -I \"" + p + "\""
		end

		var linker_options = new HashSet[String]
		var m2m = toolcontext.modelbuilder.mmodule2nmodule
		for m in mainmodule.in_importation.greaters do
			var libs = m.collect_linker_libs
			if libs != null then linker_options.add_all(libs)
		end

		var ost = toolcontext.opt_stacktrace.value
		if ost == "libunwind" or ost == "nitstack" then linker_options.add("-lunwind")

		makefile.write("CC = ccache cc\nCFLAGS = -g -O2\nCINCL = {cc_includes}\nLDFLAGS ?= \nLDLIBS  ?= -lm -lgc {linker_options.join(" ")}\n\n")
		makefile.write("all: {outpath}\n\n")

		var ofiles = new Array[String]
		var dep_rules = new Array[String]
		# Compile each generated file
		for f in cfiles do
			var o = f.strip_extension(".c") + ".o"
			makefile.write("{o}: {f}\n\t$(CC) $(CFLAGS) $(CINCL) -c -o {o} {f}\n\n")
			ofiles.add(o)
			dep_rules.add(o)
		end

		var java_files = new Array[ExternFile]

		# Compile each required extern body into a specific .o
		for f in compiler.extern_bodies do
			var o = f.makefile_rule_name
			var ff = f.filename.basename("")
			makefile.write("{o}: {ff}\n")
			makefile.write("\t{f.makefile_rule_content}\n\n")
			dep_rules.add(f.makefile_rule_name)

			if f.compiles_to_o_file then ofiles.add(o)
			if f.add_to_jar then java_files.add(f)
		end
		
		if not java_files.is_empty then
			var jar_file = "{outpath}.jar"

			var class_files_array = new Array[String]
			for f in java_files do class_files_array.add(f.makefile_rule_name)
			var class_files = class_files_array.join(" ")

			makefile.write("{jar_file}: {class_files}\n")
			makefile.write("\tjar cf {jar_file} {class_files}\n\n")
			dep_rules.add jar_file
		end

		# Link edition
		makefile.write("{outpath}: {dep_rules.join(" ")}\n\t$(CC) $(LDFLAGS) -o {outpath} {ofiles.join(" ")} $(LDLIBS)\n\n")
		# Clean
		makefile.write("clean:\n\trm {ofiles.join(" ")} 2>/dev/null\n\n")
		makefile.close
		self.toolcontext.info("Generated makefile: {makepath}", 2)
	end

	fun compile_c_code(compiler: AbstractCompiler, compile_dir: String)
	do
		var makename = "{compiler.mainmodule.name}.mk" # FIXME duplicated from write_makefile

		var makeflags = self.toolcontext.opt_make_flags.value
		if makeflags == null then makeflags = ""
		self.toolcontext.info("make -B -C {compile_dir} -f {makename} -j 4 {makeflags}", 2)

		var res
		if self.toolcontext.verbose_level >= 3 then
			res = sys.system("make -B -C {compile_dir} -f {makename} -j 4 {makeflags} 2>&1")
		else
			res = sys.system("make -B -C {compile_dir} -f {makename} -j 4 {makeflags} 2>&1 >/dev/null")
		end
		if res != 0 then
			toolcontext.error(null, "make failed! Error code: {res}.")
		end
	end
end

# Singleton that store the knowledge about the compilation process
abstract class AbstractCompiler
	type VISITOR: AbstractCompilerVisitor

	# Table corresponding c_names to nit names (methods)
	var names = new HashMap[String, String]

	# The main module of the program currently compiled
	# Is assigned during the separate compilation
	var mainmodule: MModule writable

	# The real main module of the program
	var realmainmodule: MModule

	# The modeulbuilder used to know the model and the AST
	var modelbuilder: ModelBuilder protected writable

	# Is hardening asked? (see --hardening)
	fun hardening: Bool do return self.modelbuilder.toolcontext.opt_hardening.value

	init(mainmodule: MModule, modelbuilder: ModelBuilder)
	do
		self.mainmodule = mainmodule
		self.realmainmodule = mainmodule
		self.modelbuilder = modelbuilder
	end

	# Force the creation of a new file
	# The point is to avoid contamination between must-be-compiled-separately files
	fun new_file(name: String): CodeFile
	do
		var f = new CodeFile(name)
		self.files.add(f)
		return f
	end

	# The list of all associated files
	# Used to generate .c files
	var files: List[CodeFile] = new List[CodeFile]

	# Initialize a visitor specific for a compiler engine
	fun new_visitor: VISITOR is abstract

	# Where global declaration are stored (the main .h)
	var header: CodeWriter writable

	# Provide a declaration that can be requested (before or latter) by a visitor
	fun provide_declaration(key: String, s: String)
	do
		if self.provided_declarations.has_key(key) then
			assert self.provided_declarations[key] == s
		end
		self.provided_declarations[key] = s
	end

	private var provided_declarations = new HashMap[String, String]

	private var requirers_of_declarations = new HashMap[String, ANode]

	# Builds the .c and .h files to be used when generating a Stack Trace
	# Binds the generated C function names to Nit function names
	fun build_c_to_nit_bindings
	do
		var compile_dir = modelbuilder.compile_dir

		var stream = new OFStream.open("{compile_dir}/c_functions_hash.c")
		stream.write("#include <string.h>\n")
		stream.write("#include <stdlib.h>\n")
		stream.write("#include \"c_functions_hash.h\"\n")
		stream.write("typedef struct C_Nit_Names\{char* name; char* nit_name;\}C_Nit_Names;\n")
		stream.write("const char* get_nit_name(register const char* procproc, register unsigned int len)\{\n")
		stream.write("char* procname = malloc(len+1);")
		stream.write("memcpy(procname, procproc, len);")
		stream.write("procname[len] = '\\0';")
		stream.write("static const C_Nit_Names map[{names.length}] = \{\n")
		for i in names.keys do
			stream.write("\{\"")
			stream.write(i)
			stream.write("\",\"")
			stream.write(names[i])
			stream.write("\"\},\n")
		end
		stream.write("\};\n")
		stream.write("int i;")
		stream.write("for(i = 0; i < {names.length}; i++)\{")
		stream.write("if(strcmp(procname,map[i].name) == 0)\{")
		stream.write("free(procname);")
		stream.write("return map[i].nit_name;")
		stream.write("\}")
		stream.write("\}")
		stream.write("free(procname);")
		stream.write("return NULL;")
		stream.write("\}\n")
		stream.close

		stream = new OFStream.open("{compile_dir}/c_functions_hash.h")
		stream.write("const char* get_nit_name(register const char* procname, register unsigned int len);\n")
		stream.close

		extern_bodies.add(new ExternCFile("{compile_dir}/c_functions_hash.c", ""))
	end

	# Compile C headers
	# This method call compile_header_strucs method that has to be refined
	fun compile_header do
		var v = self.header
		var toolctx = modelbuilder.toolcontext
		self.header.add_decl("#include <stdlib.h>")
		self.header.add_decl("#include <stdio.h>")
		self.header.add_decl("#include <string.h>")
		self.header.add_decl("#include \"gc_chooser.h\"")
		self.header.add_decl("#ifdef ANDROID")
		self.header.add_decl("	#include <android/log.h>")
		self.header.add_decl("	#define PRINT_ERROR(...) (void)__android_log_print(ANDROID_LOG_WARN, \"Nit\", __VA_ARGS__)")
		self.header.add_decl("#else")
		self.header.add_decl("	#define PRINT_ERROR(...) fprintf(stderr, __VA_ARGS__)")
		self.header.add_decl("#endif")

		compile_header_structs
		compile_nitni_structs

		var gccd_disable = modelbuilder.toolcontext.opt_no_gcc_directive.value
		if gccd_disable.has("noreturn") or gccd_disable.has("all") then
			# Signal handler function prototype
			self.header.add_decl("void show_backtrace(int);")
		else
			self.header.add_decl("void show_backtrace(int) __attribute__ ((noreturn));")
		end

		if gccd_disable.has("likely") or gccd_disable.has("all") then
			self.header.add_decl("#define likely(x)       (x)")
			self.header.add_decl("#define unlikely(x)     (x)")
		else if gccd_disable.has("correct-likely") then
			# invert the `likely` definition
			# Used by masochists to bench the worst case
			self.header.add_decl("#define likely(x)       __builtin_expect((x),0)")
			self.header.add_decl("#define unlikely(x)     __builtin_expect((x),1)")
		else
			self.header.add_decl("#define likely(x)       __builtin_expect((x),1)")
			self.header.add_decl("#define unlikely(x)     __builtin_expect((x),0)")
		end

		# Global variable used by intern methods
		self.header.add_decl("extern int glob_argc;")
		self.header.add_decl("extern char **glob_argv;")
		self.header.add_decl("extern val *glob_sys;")
	end

	# Declaration of structures for live Nit types
	protected fun compile_header_structs is abstract

	# Declaration of structures for nitni undelying the FFI
	protected fun compile_nitni_structs is abstract

	# Generate the main C function.
	# This function:
	# 	* allocate the Sys object if it exists
	# 	* call init if is exists
	# 	* call main if it exists
	fun compile_main_function
	do
		var v = self.new_visitor
		v.add_decl("#include <signal.h>")
		var ost = modelbuilder.toolcontext.opt_stacktrace.value
		var platform = mainmodule.target_platform

		if ost == null then
			if platform != null and not platform.supports_libunwind then
				ost = "none"
			else
				ost = "nitstack"
			end
			modelbuilder.toolcontext.opt_stacktrace.value = ost
		end

		if platform != null and platform.no_main then modelbuilder.toolcontext.opt_no_main.value = true

		if ost == "nitstack" or ost == "libunwind" then
			v.add_decl("#define UNW_LOCAL_ONLY")
			v.add_decl("#include <libunwind.h>")
			if ost == "nitstack" then
				v.add_decl("#include \"c_functions_hash.h\"")
			end
		end
		v.add_decl("int glob_argc;")
		v.add_decl("char **glob_argv;")
		v.add_decl("val *glob_sys;")

		if self.modelbuilder.toolcontext.opt_typing_test_metrics.value then
			for tag in count_type_test_tags do
				v.add_decl("long count_type_test_resolved_{tag};")
				v.add_decl("long count_type_test_unresolved_{tag};")
				v.add_decl("long count_type_test_skipped_{tag};")
				v.compiler.header.add_decl("extern long count_type_test_resolved_{tag};")
				v.compiler.header.add_decl("extern long count_type_test_unresolved_{tag};")
				v.compiler.header.add_decl("extern long count_type_test_skipped_{tag};")
			end
		end

		if self.modelbuilder.toolcontext.opt_invocation_metrics.value then
			v.add_decl("long count_invoke_by_tables;")
			v.add_decl("long count_invoke_by_direct;")
			v.add_decl("long count_invoke_by_inline;")
			v.compiler.header.add_decl("extern long count_invoke_by_tables;")
			v.compiler.header.add_decl("extern long count_invoke_by_direct;")
			v.compiler.header.add_decl("extern long count_invoke_by_inline;")
		end

		if self.modelbuilder.toolcontext.opt_isset_checks_metrics.value then
			v.add_decl("long count_attr_reads = 0;")
			v.add_decl("long count_isset_checks = 0;")
			v.compiler.header.add_decl("extern long count_attr_reads;")
			v.compiler.header.add_decl("extern long count_isset_checks;")
		end

		v.add_decl("void sig_handler(int signo)\{")
		v.add_decl("PRINT_ERROR(\"Caught signal : %s\\n\", strsignal(signo));")
		v.add_decl("show_backtrace(signo);")
		v.add_decl("\}")

		v.add_decl("void show_backtrace (int signo) \{")
		if ost == "nitstack" or ost == "libunwind" then
			v.add_decl("char* opt = getenv(\"NIT_NO_STACK\");")
			v.add_decl("unw_cursor_t cursor;")
			v.add_decl("if(opt==NULL)\{")
			v.add_decl("unw_context_t uc;")
			v.add_decl("unw_word_t ip;")
			v.add_decl("char* procname = malloc(sizeof(char) * 100);")
			v.add_decl("unw_getcontext(&uc);")
			v.add_decl("unw_init_local(&cursor, &uc);")
			v.add_decl("PRINT_ERROR(\"-------------------------------------------------\\n\");")
			v.add_decl("PRINT_ERROR(\"--   Stack Trace   ------------------------------\\n\");")
			v.add_decl("PRINT_ERROR(\"-------------------------------------------------\\n\");")
			v.add_decl("while (unw_step(&cursor) > 0) \{")
			v.add_decl("	unw_get_proc_name(&cursor, procname, 100, &ip);")
			if ost == "nitstack" then
			v.add_decl("	const char* recv = get_nit_name(procname, strlen(procname));")
			v.add_decl("	if (recv != NULL)\{")
			v.add_decl("		PRINT_ERROR(\"` %s\\n\", recv);")
			v.add_decl("	\}else\{")
			v.add_decl("		PRINT_ERROR(\"` %s\\n\", procname);")
			v.add_decl("	\}")
			else
			v.add_decl("	PRINT_ERROR(\"` %s \\n\",procname);")
			end
			v.add_decl("\}")
			v.add_decl("PRINT_ERROR(\"-------------------------------------------------\\n\");")
			v.add_decl("free(procname);")
			v.add_decl("\}")
		end
		v.add_decl("exit(signo);")
		v.add_decl("\}")

		if modelbuilder.toolcontext.opt_no_main.value then
			v.add_decl("int nit_main(int argc, char** argv) \{")
		else
			v.add_decl("int main(int argc, char** argv) \{")
		end

		v.add("signal(SIGABRT, sig_handler);")
		v.add("signal(SIGFPE, sig_handler);")
		v.add("signal(SIGILL, sig_handler);")
		v.add("signal(SIGINT, sig_handler);")
		v.add("signal(SIGTERM, sig_handler);")
		v.add("signal(SIGSEGV, sig_handler);")
		v.add("signal(SIGPIPE, sig_handler);")

		v.add("glob_argc = argc; glob_argv = argv;")
		v.add("initialize_gc_option();")
		var main_type = mainmodule.sys_type
		if main_type != null then
			var mainmodule = v.compiler.mainmodule
			var glob_sys = v.init_instance(main_type)
			v.add("glob_sys = {glob_sys};")
			var main_init = mainmodule.try_get_primitive_method("init", main_type.mclass)
			if main_init != null then
				v.send(main_init, [glob_sys])
			end
			var main_method = mainmodule.try_get_primitive_method("main", main_type.mclass)
			if main_method != null then
				v.send(main_method, [glob_sys])
			end
		end

		if self.modelbuilder.toolcontext.opt_typing_test_metrics.value then
			v.add_decl("long count_type_test_resolved_total = 0;")
			v.add_decl("long count_type_test_unresolved_total = 0;")
			v.add_decl("long count_type_test_skipped_total = 0;")
			v.add_decl("long count_type_test_total_total = 0;")
			for tag in count_type_test_tags do
				v.add_decl("long count_type_test_total_{tag};")
				v.add("count_type_test_total_{tag} = count_type_test_resolved_{tag} + count_type_test_unresolved_{tag} + count_type_test_skipped_{tag};")
				v.add("count_type_test_resolved_total += count_type_test_resolved_{tag};")
				v.add("count_type_test_unresolved_total += count_type_test_unresolved_{tag};")
				v.add("count_type_test_skipped_total += count_type_test_skipped_{tag};")
				v.add("count_type_test_total_total += count_type_test_total_{tag};")
			end
			v.add("printf(\"# dynamic count_type_test: total %l\\n\");")
			v.add("printf(\"\\tresolved\\tunresolved\\tskipped\\ttotal\\n\");")
			var tags = count_type_test_tags.to_a
			tags.add("total")
			for tag in tags do
				v.add("printf(\"{tag}\");")
				v.add("printf(\"\\t%ld (%.2f%%)\", count_type_test_resolved_{tag}, 100.0*count_type_test_resolved_{tag}/count_type_test_total_total);")
				v.add("printf(\"\\t%ld (%.2f%%)\", count_type_test_unresolved_{tag}, 100.0*count_type_test_unresolved_{tag}/count_type_test_total_total);")
				v.add("printf(\"\\t%ld (%.2f%%)\", count_type_test_skipped_{tag}, 100.0*count_type_test_skipped_{tag}/count_type_test_total_total);")
				v.add("printf(\"\\t%ld (%.2f%%)\\n\", count_type_test_total_{tag}, 100.0*count_type_test_total_{tag}/count_type_test_total_total);")
			end
		end

		if self.modelbuilder.toolcontext.opt_invocation_metrics.value then
			v.add_decl("long count_invoke_total;")
			v.add("count_invoke_total = count_invoke_by_tables + count_invoke_by_direct + count_invoke_by_inline;")
			v.add("printf(\"# dynamic count_invocation: total %ld\\n\", count_invoke_total);")
			v.add("printf(\"by table: %ld (%.2f%%)\\n\", count_invoke_by_tables, 100.0*count_invoke_by_tables/count_invoke_total);")
			v.add("printf(\"direct:   %ld (%.2f%%)\\n\", count_invoke_by_direct, 100.0*count_invoke_by_direct/count_invoke_total);")
			v.add("printf(\"inlined:  %ld (%.2f%%)\\n\", count_invoke_by_inline, 100.0*count_invoke_by_inline/count_invoke_total);")
		end

		if self.modelbuilder.toolcontext.opt_isset_checks_metrics.value then
			v.add("printf(\"# dynamic attribute reads: %ld\\n\", count_attr_reads);")
			v.add("printf(\"# dynamic isset checks: %ld\\n\", count_isset_checks);")
		end

		v.add("return 0;")
		v.add("\}")
	end

	# List of additional files required to compile (FFI)
	var extern_bodies = new Array[ExternFile]

	# List of source files to copy over to the compile dir
	var files_to_copy = new Array[String]

	# This is used to avoid adding an extern file more than once
	private var seen_extern = new ArraySet[String]

	# Generate code that initialize the attributes on a new instance
	fun generate_init_attr(v: VISITOR, recv: RuntimeVariable, mtype: MClassType)
	do
		var cds = mtype.collect_mclassdefs(self.mainmodule).to_a
		self.mainmodule.linearize_mclassdefs(cds)
		for cd in cds do
			var n = self.modelbuilder.mclassdef2nclassdef[cd]
			for npropdef in n.n_propdefs do
				if npropdef isa AAttrPropdef then
					npropdef.init_expr(v, recv)
				end
			end
		end
	end

	# Generate code that check if an attribute is correctly initialized
	fun generate_check_attr(v: VISITOR, recv: RuntimeVariable, mtype: MClassType)
	do
		var cds = mtype.collect_mclassdefs(self.mainmodule).to_a
		self.mainmodule.linearize_mclassdefs(cds)
		for cd in cds do
			var n = self.modelbuilder.mclassdef2nclassdef[cd]
			for npropdef in n.n_propdefs do
				if npropdef isa AAttrPropdef then
					npropdef.check_expr(v, recv)
				end
			end
		end
	end

	# stats

	var count_type_test_tags: Array[String] = ["isa", "as", "auto", "covariance", "erasure"]
	var count_type_test_resolved: HashMap[String, Int] = init_count_type_test_tags
	var count_type_test_unresolved: HashMap[String, Int] = init_count_type_test_tags
	var count_type_test_skipped: HashMap[String, Int] = init_count_type_test_tags

	protected fun init_count_type_test_tags: HashMap[String, Int]
	do
		var res = new HashMap[String, Int]
		for tag in count_type_test_tags do
			res[tag] = 0
		end
		return res
	end

	# Display stats about compilation process
	# Metrics used:
	#	* type tests against resolved types (`x isa Collection[Animal]`)
	#	* type tests against unresolved types (`x isa Collection[E]`)
	#	* type tests skipped
	#	* type tests total
	# 	*
	fun display_stats
	do
		if self.modelbuilder.toolcontext.opt_typing_test_metrics.value then
			print "# static count_type_test"
			print "\tresolved:\tunresolved\tskipped\ttotal"
			var count_type_test_total = init_count_type_test_tags
			count_type_test_resolved["total"] = 0
			count_type_test_unresolved["total"] = 0
			count_type_test_skipped["total"] = 0
			count_type_test_total["total"] = 0
			for tag in count_type_test_tags do
				count_type_test_total[tag] = count_type_test_resolved[tag] + count_type_test_unresolved[tag] + count_type_test_skipped[tag]
				count_type_test_resolved["total"] += count_type_test_resolved[tag]
				count_type_test_unresolved["total"] += count_type_test_unresolved[tag]
				count_type_test_skipped["total"] += count_type_test_skipped[tag]
				count_type_test_total["total"] += count_type_test_total[tag]
			end
			var count_type_test = count_type_test_total["total"]
			var tags = count_type_test_tags.to_a
			tags.add("total")
			for tag in tags do
				printn tag
				printn "\t{count_type_test_resolved[tag]} ({div(count_type_test_resolved[tag],count_type_test)}%)"
				printn "\t{count_type_test_unresolved[tag]} ({div(count_type_test_unresolved[tag],count_type_test)}%)"
				printn "\t{count_type_test_skipped[tag]} ({div(count_type_test_skipped[tag],count_type_test)}%)"
				printn "\t{count_type_test_total[tag]} ({div(count_type_test_total[tag],count_type_test)}%)"
				print ""
			end
		end
	end

	fun finalize_ffi_for_module(mmodule: MModule) do mmodule.finalize_ffi(self)

	# Division facility
	# Avoid division by zero by returning the string "n/a"
	fun div(a,b:Int):String
	do
		if b == 0 then return "n/a"
		return ((a*10000/b).to_f / 100.0).to_precision(2)
	end
end

# A file unit (may be more than one file if
# A file unit aim to be autonomous and is made or one or more `CodeWriter`s
class CodeFile
	var name: String
	var writers = new Array[CodeWriter]
	var required_declarations = new HashSet[String]
end

# Where to store generated lines
class CodeWriter
	var file: CodeFile
	var lines: List[String] = new List[String]
	var decl_lines: List[String] = new List[String]

	# Add a line in the main part of the generated C
	fun add(s: String) do self.lines.add(s)

	# Add a line in the
	# (used for local or global declaration)
	fun add_decl(s: String) do self.decl_lines.add(s)

	init(file: CodeFile)
	do
		self.file = file
		file.writers.add(self)
	end
end

# A visitor on the AST of property definition that generate the C code.
abstract class AbstractCompilerVisitor

	type COMPILER: AbstractCompiler

	# The associated compiler
	var compiler: COMPILER

	# The current visited AST node
	var current_node: nullable ANode writable = null

	# The current `Frame`
	var frame: nullable Frame writable

	# Alias for self.compiler.mainmodule.object_type
	fun object_type: MClassType do return self.compiler.mainmodule.object_type

	# Alias for self.compiler.mainmodule.bool_type
	fun bool_type: MClassType do return self.compiler.mainmodule.bool_type

	var writer: CodeWriter

	init(compiler: COMPILER)
	do
		self.compiler = compiler
		self.writer = new CodeWriter(compiler.files.last)
	end

	# Force to get the primitive class named `name` or abort
	fun get_class(name: String): MClass do return self.compiler.mainmodule.get_primitive_class(name)

	# Force to get the primitive property named `name` in the instance `recv` or abort
	fun get_property(name: String, recv: MType): MMethod
	do
		assert recv isa MClassType
		return self.compiler.modelbuilder.force_get_primitive_method(self.current_node.as(not null), name, recv.mclass, self.compiler.mainmodule)
	end

	fun compile_callsite(callsite: CallSite, args: Array[RuntimeVariable]): nullable RuntimeVariable
	do
		return self.send(callsite.mproperty, args)
	end

	fun calloc_array(ret_type: MType, arguments: Array[RuntimeVariable]) is abstract

	fun native_array_def(pname: String, ret_type: nullable MType, arguments: Array[RuntimeVariable]) is abstract

	# Transform varargs, in raw arguments, into a single argument of type `Array`
	# Note: this method modify the given `args`
	# If there is no vararg, then `args` is not modified.
	fun varargize(mpropdef: MPropDef, msignature: MSignature, args: Array[RuntimeVariable])
	do
		var recv = args.first
		var vararg_rank = msignature.vararg_rank
		if vararg_rank >= 0 then
			assert args.length >= msignature.arity + 1 # because of self
			var rawargs = args
			args = new Array[RuntimeVariable]

			args.add(rawargs.first) # recv

			for i in [0..vararg_rank[ do
				args.add(rawargs[i+1])
			end

			var vararg_lastrank = vararg_rank + rawargs.length-1-msignature.arity
			var vararg = new Array[RuntimeVariable]
			for i in [vararg_rank..vararg_lastrank] do
				vararg.add(rawargs[i+1])
			end

			var elttype = msignature.mparameters[vararg_rank].mtype
			args.add(self.vararg_instance(mpropdef, recv, vararg, elttype))

			for i in [vararg_lastrank+1..rawargs.length-1[ do
				args.add(rawargs[i+1])
			end
			rawargs.clear
			rawargs.add_all(args)
		end
	end

	# Type handling

	# Anchor a type to the main module and the current receiver
	fun anchor(mtype: MType): MType
	do
		if not mtype.need_anchor then return mtype
		return mtype.anchor_to(self.compiler.mainmodule, self.frame.receiver)
	end

	fun resolve_for(mtype: MType, recv: RuntimeVariable): MType
	do
		if not mtype.need_anchor then return mtype
		return mtype.resolve_for(recv.mcasttype, self.frame.receiver, self.compiler.mainmodule, true)
	end

	# Unsafely cast a value to a new type
	# ie the result share the same C variable but my have a different mcasttype
	# NOTE: if the adaptation is useless then `value` is returned as it.
	# ENSURE: `result.name == value.name`
	fun autoadapt(value: RuntimeVariable, mtype: MType): RuntimeVariable
	do
		mtype = self.anchor(mtype)
		var valmtype = value.mcasttype
		if valmtype.is_subtype(self.compiler.mainmodule, null, mtype) then
			return value
		end

		if valmtype isa MNullableType and valmtype.mtype.is_subtype(self.compiler.mainmodule, null, mtype) then
			var res = new RuntimeVariable(value.name, valmtype, valmtype.mtype)
			return res
		else
			var res = new RuntimeVariable(value.name, valmtype, mtype)
			return res
		end
	end

	# Generate a super call from a method definition
	fun supercall(m: MMethodDef, recvtype: MClassType, args: Array[RuntimeVariable]): nullable RuntimeVariable is abstract

	fun adapt_signature(m: MMethodDef, args: Array[RuntimeVariable]) is abstract

	# Box or unbox a value to another type iff a C type conversion is needed
	# ENSURE: `result.mtype.ctype == mtype.ctype`
	fun autobox(value: RuntimeVariable, mtype: MType): RuntimeVariable is abstract

	#  Generate a polymorphic subtype test
	fun type_test(value: RuntimeVariable, mtype: MType, tag: String): RuntimeVariable is abstract

	#  Generate the code required to dynamically check if 2 objects share the same runtime type
	fun is_same_type_test(value1, value2: RuntimeVariable): RuntimeVariable is abstract

	#  Generate a Nit "is" for two runtime_variables
	fun equal_test(value1, value2: RuntimeVariable): RuntimeVariable is abstract

	# Sends

	#  Generate a static call on a method definition
	fun call(m: MMethodDef, recvtype: MClassType, args: Array[RuntimeVariable]): nullable RuntimeVariable is abstract

	#  Generate a polymorphic send for the method `m` and the arguments `args`
	fun send(m: MMethod, args: Array[RuntimeVariable]): nullable RuntimeVariable is abstract

	# Generate a monomorphic send for the method `m`, the type `t` and the arguments `args`
	fun monomorphic_send(m: MMethod, t: MType, args: Array[RuntimeVariable]): nullable RuntimeVariable
	do
		assert t isa MClassType
		var propdef = m.lookup_first_definition(self.compiler.mainmodule, t)
		return self.call(propdef, t, args)
	end

	# Generate a monomorphic super send from the method `m`, the type `t` and the arguments `args`
	fun monomorphic_super_send(m: MMethodDef, t: MType, args: Array[RuntimeVariable]): nullable RuntimeVariable
	do
		assert t isa MClassType
		m = m.lookup_next_definition(self.compiler.mainmodule, t)
		return self.call(m, t, args)
	end

	# Attributes handling

	# Generate a polymorphic attribute is_set test
	fun isset_attribute(a: MAttribute, recv: RuntimeVariable): RuntimeVariable is abstract

	# Generate a polymorphic attribute read
	fun read_attribute(a: MAttribute, recv: RuntimeVariable): RuntimeVariable is abstract

	# Generate a polymorphic attribute write
	fun write_attribute(a: MAttribute, recv: RuntimeVariable, value: RuntimeVariable) is abstract

	# Checks

	# Add a check and an abort for a null reciever if needed
	fun check_recv_notnull(recv: RuntimeVariable)
	do
		if self.compiler.modelbuilder.toolcontext.opt_no_check_other.value then return

		var maybenull = recv.mcasttype isa MNullableType or recv.mcasttype isa MNullType
		if maybenull then
			self.add("if (unlikely({recv} == NULL)) \{")
			self.add_abort("Receiver is null")
			self.add("\}")
		end
	end

	# Names handling

	private var names: HashSet[String] = new HashSet[String]
	private var last: Int = 0

	# Return a new name based on `s` and unique in the visitor
	fun get_name(s: String): String
	do
		if not self.names.has(s) then
			self.names.add(s)
			return s
		end
		var i = self.last + 1
		loop
			var s2 = s + i.to_s
			if not self.names.has(s2) then
				self.last = i
				self.names.add(s2)
				return s2
			end
			i = i + 1
		end
	end

	# Return an unique and stable identifier associated with an escapemark
	fun escapemark_name(e: nullable EscapeMark): String
	do
		assert e != null
		if escapemark_names.has_key(e) then return escapemark_names[e]
		var name = e.name
		if name == null then name = "label"
		name = get_name(name)
		escapemark_names[e] = name
		return name
	end

	private var escapemark_names = new HashMap[EscapeMark, String]

	# Return a "const char*" variable associated to the classname of the dynamic type of an object
 	# NOTE: we do not return a `RuntimeVariable` "NativeString" as the class may not exist in the module/program
	fun class_name_string(value: RuntimeVariable): String is abstract

	# Variables handling

	protected var variables: HashMap[Variable, RuntimeVariable] = new HashMap[Variable, RuntimeVariable]

	# Return the local runtime_variable associated to a Nit local variable
	fun variable(variable: Variable): RuntimeVariable
	do
		if self.variables.has_key(variable) then
			return self.variables[variable]
		else
			var name = self.get_name("var_{variable.name}")
			var mtype = variable.declared_type.as(not null)
			mtype = self.anchor(mtype)
			var res = new RuntimeVariable(name, mtype, mtype)
			self.add_decl("{mtype.ctype} {name} /* var {variable}: {mtype} */;")
			self.variables[variable] = res
			return res
		end
	end

	# Return a new uninitialized local runtime_variable
	fun new_var(mtype: MType): RuntimeVariable
	do
		mtype = self.anchor(mtype)
		var name = self.get_name("var")
		var res = new RuntimeVariable(name, mtype, mtype)
		self.add_decl("{mtype.ctype} {name} /* : {mtype} */;")
		return res
	end

	# Return a new uninitialized named runtime_variable
	fun new_named_var(mtype: MType, name: String): RuntimeVariable
	do
		mtype = self.anchor(mtype)
		var res = new RuntimeVariable(name, mtype, mtype)
		self.add_decl("{mtype.ctype} {name} /* : {mtype} */;")
		return res
	end

	# Correctly assign a left and a right value
	# Boxing and unboxing is performed if required
	fun assign(left, right: RuntimeVariable)
	do
		right = self.autobox(right, left.mtype)
		self.add("{left} = {right};")
	end

	# Generate instances

	# Generate a alloc-instance + init-attributes
	fun init_instance(mtype: MClassType): RuntimeVariable is abstract

	# Generate an integer value
	fun int_instance(value: Int): RuntimeVariable
	do
		var res = self.new_var(self.get_class("Int").mclass_type)
		self.add("{res} = {value};")
		return res
	end

	# Generate a string value
	fun string_instance(string: String): RuntimeVariable
	do
		var mtype = self.get_class("String").mclass_type
		var name = self.get_name("varonce")
		self.add_decl("static {mtype.ctype} {name};")
		var res = self.new_var(mtype)
		self.add("if ({name}) \{")
		self.add("{res} = {name};")
		self.add("\} else \{")
		var native_mtype = self.get_class("NativeString").mclass_type
		var nat = self.new_var(native_mtype)
		self.add("{nat} = \"{string.escape_to_c}\";")
		var length = self.int_instance(string.length)
		self.add("{res} = {self.send(self.get_property("to_s_with_length", native_mtype), [nat, length]).as(not null)};")
		self.add("{name} = {res};")
		self.add("\}")
		return res
	end

	# Generate an array value
	fun array_instance(array: Array[RuntimeVariable], elttype: MType): RuntimeVariable is abstract

	# Get an instance of a array for a vararg
	fun vararg_instance(mpropdef: MPropDef, recv: RuntimeVariable, varargs: Array[RuntimeVariable], elttype: MType): RuntimeVariable is abstract

	# Code generation

	# Add a line in the main part of the generated C
	fun add(s: String) do self.writer.lines.add(s)

	# Add a line in the
	# (used for local or global declaration)
	fun add_decl(s: String) do self.writer.decl_lines.add(s)

	# Request the presence of a global declaration
	fun require_declaration(key: String)
	do
		var reqs = self.writer.file.required_declarations
		if reqs.has(key) then return
		reqs.add(key)
		var node = current_node
		if node != null then compiler.requirers_of_declarations[key] = node
	end

	# Add a declaration in the local-header
	# The declaration is ensured to be present once
	fun declare_once(s: String)
	do
		self.compiler.provide_declaration(s, s)
		self.require_declaration(s)
	end

	# look for a needed .h and .c file for a given .nit source-file
	# FIXME: bad API, parameter should be a `MModule`, not its source-file
	fun add_extern(file: String)
	do
		file = file.strip_extension(".nit")
		var tryfile = file + ".nit.h"
		if tryfile.file_exists then
			self.declare_once("#include \"{tryfile.basename("")}\"")
			self.compiler.files_to_copy.add(tryfile)
		end
		tryfile = file + "_nit.h"
		if tryfile.file_exists then
			self.declare_once("#include \"{tryfile.basename("")}\"")
			self.compiler.files_to_copy.add(tryfile)
		end

		if self.compiler.seen_extern.has(file) then return
		self.compiler.seen_extern.add(file)
		tryfile = file + ".nit.c"
		if not tryfile.file_exists then
			tryfile = file + "_nit.c"
			if not tryfile.file_exists then return
		end
		var f = new ExternCFile(tryfile.basename(""), "")
		self.compiler.extern_bodies.add(f)
		self.compiler.files_to_copy.add(tryfile)
	end

	# Return a new local runtime_variable initialized with the C expression `cexpr`.
	fun new_expr(cexpr: String, mtype: MType): RuntimeVariable
	do
		var res = new_var(mtype)
		self.add("{res} = {cexpr};")
		return res
	end

	# Generate generic abort
	# used by aborts, asserts, casts, etc.
	fun add_abort(message: String)
	do
		self.add("PRINT_ERROR(\"Runtime error: %s\", \"{message.escape_to_c}\");")
		add_raw_abort
	end

	fun add_raw_abort
	do
		if self.current_node != null and self.current_node.location.file != null then
			self.add("PRINT_ERROR(\" (%s:%d)\\n\", \"{self.current_node.location.file.filename.escape_to_c}\", {current_node.location.line_start});")
		else
			self.add("PRINT_ERROR(\"\\n\");")
		end
		self.add("show_backtrace(1);")
	end

	# Add a dynamic cast
	fun add_cast(value: RuntimeVariable, mtype: MType, tag: String)
	do
		var res = self.type_test(value, mtype, tag)
		self.add("if (unlikely(!{res})) \{")
		var cn = self.class_name_string(value)
		self.add("PRINT_ERROR(\"Runtime error: Cast failed. Expected `%s`, got `%s`\", \"{mtype.to_s.escape_to_c}\", {cn});")
		self.add_raw_abort
		self.add("\}")
	end

	# Generate a return with the value `s`
	fun ret(s: RuntimeVariable)
	do
		self.assign(self.frame.returnvar.as(not null), s)
		self.add("goto {self.frame.returnlabel.as(not null)};")
	end

	# Compile a statement (if any)
	fun stmt(nexpr: nullable AExpr)
	do
		if nexpr == null then return
		var old = self.current_node
		self.current_node = nexpr
		nexpr.stmt(self)
		self.current_node = old
	end

	# Compile an expression an return its result
	# `mtype` is the expected return type, pass null if no specific type is expected.
	fun expr(nexpr: AExpr, mtype: nullable MType): RuntimeVariable
	do
		var old = self.current_node
		self.current_node = nexpr
		var res = nexpr.expr(self).as(not null)
		if mtype != null then
			mtype = self.anchor(mtype)
			res = self.autobox(res, mtype)
		end
		res = autoadapt(res, nexpr.mtype.as(not null))
		var implicit_cast_to = nexpr.implicit_cast_to
		if implicit_cast_to != null and not self.compiler.modelbuilder.toolcontext.opt_no_check_autocast.value then
			add_cast(res, implicit_cast_to, "auto")
			res = autoadapt(res, implicit_cast_to)
		end
		self.current_node = old
		return res
	end

	# Alias for `self.expr(nexpr, self.bool_type)`
	fun expr_bool(nexpr: AExpr): RuntimeVariable do return expr(nexpr, bool_type)

	# Safely show a debug message on the current node and repeat the message in the C code as a comment
	fun debug(message: String)
	do
		var node = self.current_node
		if node == null then
			print "?: {message}"
		else
			node.debug(message)
		end
		self.add("/* DEBUG: {message} */")
	end
end

# A C function associated to a Nit method
# Because of customization, a given Nit method can be compiler more that once
abstract class AbstractRuntimeFunction

	type COMPILER: AbstractCompiler
	type VISITOR: AbstractCompilerVisitor

	# The associated Nit method
	var mmethoddef: MMethodDef

	# The mangled c name of the runtime_function
	# Subclasses should redefine `build_c_name` instead
	fun c_name: String
	do
		var res = self.c_name_cache
		if res != null then return res
		res = self.build_c_name
		self.c_name_cache = res
		return res
	end

	# Non cached version of `c_name`
	protected fun build_c_name: String is abstract

	protected var c_name_cache: nullable String writable = null

	# Implements a call of the runtime_function
	# May inline the body or generate a C function call
	fun call(v: VISITOR, arguments: Array[RuntimeVariable]): nullable RuntimeVariable is abstract

	# Generate the code for the `AbstractRuntimeFunction`
	# Warning: compile more than once compilation makes CC unhappy
	fun compile_to_c(compiler: COMPILER) is abstract
end

# A runtime variable hold a runtime value in C.
# Runtime variables are associated to Nit local variables and intermediate results in Nit expressions.
#
# The tricky point is that a single C variable can be associated to more than one `RuntimeVariable` because the static knowledge of the type of an expression can vary in the C code.
class RuntimeVariable
	# The name of the variable in the C code
	var name: String

	# The static type of the variable (as declard in C)
	var mtype: MType

	# The current casted type of the variable (as known in Nit)
	var mcasttype: MType writable

	# If the variable exaclty a mcasttype?
	# false (usual value) means that the variable is a mcasttype or a subtype.
	var is_exact: Bool writable = false

	init(name: String, mtype: MType, mcasttype: MType)
	do
		self.name = name
		self.mtype = mtype
		self.mcasttype = mcasttype
		assert not mtype.need_anchor
		assert not mcasttype.need_anchor
	end

	redef fun to_s do return name

	redef fun inspect
	do
		var exact_str
		if self.is_exact then
			exact_str = " exact"
		else
			exact_str = ""
		end
		var type_str
		if self.mtype == self.mcasttype then
			type_str = "{mtype}{exact_str}"
		else
			type_str = "{mtype}({mcasttype}{exact_str})"
		end
		return "<{name}:{type_str}>"
	end
end

# A frame correspond to a visited property in a `GlobalCompilerVisitor`
class Frame

	type VISITOR: AbstractCompilerVisitor

	# The associated visitor
	var visitor: VISITOR

	# The executed property.
	# A Method in case of a call, an attribute in case of a default initialization.
	var mpropdef: MPropDef

	# The static type of the receiver
	var receiver: MClassType

	# Arguments of the method (the first is the receiver)
	var arguments: Array[RuntimeVariable]

	# The runtime_variable associated to the return (in a function)
	var returnvar: nullable RuntimeVariable writable = null

	# The label at the end of the property
	var returnlabel: nullable String writable = null
end

redef class MType
	# Return the C type associated to a given Nit static type
	fun ctype: String do return "val*"

	fun ctypename: String do return "val"

	# Return the name of the C structure associated to a Nit live type
	fun c_name: String is abstract
	protected var c_name_cache: nullable String protected writable
end

redef class MClassType
	redef fun c_name
	do
		var res = self.c_name_cache
		if res != null then return res
		res = "{mclass.intro_mmodule.name.to_cmangle}__{mclass.name.to_cmangle}"
		self.c_name_cache = res
		return res
	end

	redef fun ctype: String
	do
		if mclass.name == "Int" then
			return "long"
		else if mclass.name == "Bool" then
			return "short int"
		else if mclass.name == "Char" then
			return "char"
		else if mclass.name == "Float" then
			return "double"
		else if mclass.name == "NativeString" then
			return "char*"
		else if mclass.name == "NativeArray" then
			return "val*"
		else if mclass.kind == extern_kind then
			return "void*"
		else
			return "val*"
		end
	end

	redef fun ctypename: String
	do
		if mclass.name == "Int" then
			return "l"
		else if mclass.name == "Bool" then
			return "s"
		else if mclass.name == "Char" then
			return "c"
		else if mclass.name == "Float" then
			return "d"
		else if mclass.name == "NativeString" then
			return "str"
		else if mclass.name == "NativeArray" then
			#return "{self.arguments.first.ctype}*"
			return "val"
		else if mclass.kind == extern_kind then
			return "ptr"
		else
			return "val"
		end
	end
end

redef class MGenericType
	redef fun c_name
	do
		var res = self.c_name_cache
		if res != null then return res
		res = super
		for t in self.arguments do
			res = res + t.c_name
		end
		self.c_name_cache = res
		return res
	end
end

redef class MParameterType
	redef fun c_name
	do
		var res = self.c_name_cache
		if res != null then return res
		res = "{self.mclass.c_name}_FT{self.rank}"
		self.c_name_cache = res
		return res
	end
end

redef class MVirtualType
	redef fun c_name
	do
		var res = self.c_name_cache
		if res != null then return res
		res = "{self.mproperty.intro.mclassdef.mclass.c_name}_VT{self.mproperty.name}"
		self.c_name_cache = res
		return res
	end
end

redef class MNullableType
	redef fun c_name
	do
		var res = self.c_name_cache
		if res != null then return res
		res = "nullable_{self.mtype.c_name}"
		self.c_name_cache = res
		return res
	end
end

redef class MClass
	# Return the name of the C structure associated to a Nit class
	fun c_name: String do
		var res = self.c_name_cache
		if res != null then return res
		res = "{intro_mmodule.name.to_cmangle}__{name.to_cmangle}"
		self.c_name_cache = res
		return res
	end
	private var c_name_cache: nullable String
end

redef class MProperty
	fun c_name: String do
		var res = self.c_name_cache
		if res != null then return res
		res = "{self.intro.c_name}"
		self.c_name_cache = res
		return res
	end
	private var c_name_cache: nullable String
end

redef class MPropDef
	type VISITOR: AbstractCompilerVisitor

	private var c_name_cache: nullable String

	# The mangled name associated to the property
	fun c_name: String
	do
		var res = self.c_name_cache
		if res != null then return res
		res = "{self.mclassdef.mmodule.name.to_cmangle}__{self.mclassdef.mclass.name.to_cmangle}__{self.mproperty.name.to_cmangle}"
		self.c_name_cache = res
		return res
	end
end

redef class MMethodDef
	# Can the body be inlined?
	fun can_inline(v: VISITOR): Bool
	do
		if is_abstract then return true
		var modelbuilder = v.compiler.modelbuilder
		if modelbuilder.mpropdef2npropdef.has_key(self) then
			var npropdef = modelbuilder.mpropdef2npropdef[self]
			return npropdef.can_inline
		else if self.mproperty.name == "init" then
			# Automatic free init is always inlined since it is empty or contains only attribtes assigments
			return true
		else
			abort
		end
	end

	# Inline the body in another visitor
	fun compile_inside_to_c(v: VISITOR, arguments: Array[RuntimeVariable]): nullable RuntimeVariable
	do
		var modelbuilder = v.compiler.modelbuilder
		if modelbuilder.mpropdef2npropdef.has_key(self) then
			var npropdef = modelbuilder.mpropdef2npropdef[self]
			var oldnode = v.current_node
			v.current_node = npropdef
			self.compile_parameter_check(v, arguments)
			npropdef.compile_to_c(v, self, arguments)
			v.current_node = oldnode
		else if self.mproperty.name == "init" then
			var nclassdef = modelbuilder.mclassdef2nclassdef[self.mclassdef]
			var oldnode = v.current_node
			v.current_node = nclassdef
			self.compile_parameter_check(v, arguments)
			nclassdef.compile_to_c(v, self, arguments)
			v.current_node = oldnode
		else
			abort
		end
		return null
	end

	# Generate type checks in the C code to check covariant parameters
	fun compile_parameter_check(v: VISITOR, arguments: Array[RuntimeVariable])
	do
		if v.compiler.modelbuilder.toolcontext.opt_no_check_covariance.value then return

		for i in [0..msignature.arity[ do
			# skip test for vararg since the array is instantiated with the correct polymorphic type
			if msignature.vararg_rank == i then continue

			# skip if the cast is not required
			var origmtype =  self.mproperty.intro.msignature.mparameters[i].mtype
			if not origmtype.need_anchor then continue

			# get the parameter type
			var mtype = self.msignature.mparameters[i].mtype

			# generate the cast
			# note that v decides if and how to implements the cast
			v.add("/* Covariant cast for argument {i} ({self.msignature.mparameters[i].name}) {arguments[i+1].inspect} isa {mtype} */")
			v.add_cast(arguments[i+1], mtype, "covariance")
		end
	end
end

# Node visit

redef class APropdef
	fun compile_to_c(v: AbstractCompilerVisitor, mpropdef: MMethodDef, arguments: Array[RuntimeVariable])
	do
		v.add("PRINT_ERROR(\"NOT YET IMPLEMENTED {class_name} {mpropdef} at {location.to_s}\\n\");")
		debug("Not yet implemented")
	end

	fun can_inline: Bool do return true
end

redef class AMethPropdef
	redef fun compile_to_c(v, mpropdef, arguments)
	do
		if mpropdef.is_abstract then
			var cn = v.class_name_string(arguments.first)
			v.add("fprintf(stderr, \"Runtime error: Abstract method `%s` called on `%s`\", \"{mpropdef.mproperty.name.escape_to_c}\", {cn});")
			v.add_raw_abort
			return
		end

		# Call the implicit super-init
		var auto_super_inits = self.auto_super_inits
		if auto_super_inits != null then
			var args = [arguments.first]
			for auto_super_init in auto_super_inits do
				args.clear
				for i in [0..auto_super_init.msignature.arity+1[ do
					args.add(arguments[i])
				end
				v.compile_callsite(auto_super_init, args)
			end
		end

		var n_block = n_block
		if n_block != null then
			for i in [0..mpropdef.msignature.arity[ do
				var variable = self.n_signature.n_params[i].variable.as(not null)
				v.assign(v.variable(variable), arguments[i+1])
			end
			v.stmt(n_block)
		else if mpropdef.is_intern then
			compile_intern_to_c(v, mpropdef, arguments)
		else if mpropdef.is_extern then
			if mpropdef.mproperty.is_init then
				compile_externinit_to_c(v, mpropdef, arguments)
			else
				compile_externmeth_to_c(v, mpropdef, arguments)
			end
		end
	end

	redef fun can_inline
	do
		if self.auto_super_inits != null then return false
		var nblock = self.n_block
		if nblock == null then return true
		if (mpropdef.mproperty.name == "==" or mpropdef.mproperty.name == "!=") and mpropdef.mclassdef.mclass.name == "Object" then return true
		if nblock isa ABlockExpr and nblock.n_expr.length == 0 then return true
		return false
	end

	fun compile_intern_to_c(v: AbstractCompilerVisitor, mpropdef: MMethodDef, arguments: Array[RuntimeVariable])
	do
		var pname = mpropdef.mproperty.name
		var cname = mpropdef.mclassdef.mclass.name
		var ret = mpropdef.msignature.return_mtype
		if ret != null then
			ret = v.resolve_for(ret, arguments.first)
		end
		if pname != "==" and pname != "!=" then
			v.adapt_signature(mpropdef, arguments)
		end
		if cname == "Int" then
			if pname == "output" then
				v.add("printf(\"%ld\\n\", {arguments.first});")
				return
			else if pname == "object_id" then
				v.ret(arguments.first)
				return
			else if pname == "+" then
				v.ret(v.new_expr("{arguments[0]} + {arguments[1]}", ret.as(not null)))
				return
			else if pname == "-" then
				v.ret(v.new_expr("{arguments[0]} - {arguments[1]}", ret.as(not null)))
				return
			else if pname == "unary -" then
				v.ret(v.new_expr("-{arguments[0]}", ret.as(not null)))
				return
			else if pname == "*" then
				v.ret(v.new_expr("{arguments[0]} * {arguments[1]}", ret.as(not null)))
				return
			else if pname == "/" then
				v.ret(v.new_expr("{arguments[0]} / {arguments[1]}", ret.as(not null)))
				return
			else if pname == "%" then
				v.ret(v.new_expr("{arguments[0]} % {arguments[1]}", ret.as(not null)))
				return
			else if pname == "lshift" then
				v.ret(v.new_expr("{arguments[0]} << {arguments[1]}", ret.as(not null)))
				return
			else if pname == "rshift" then
				v.ret(v.new_expr("{arguments[0]} >> {arguments[1]}", ret.as(not null)))
				return
			else if pname == "==" then
				v.ret(v.equal_test(arguments[0], arguments[1]))
				return
			else if pname == "!=" then
				var res = v.equal_test(arguments[0], arguments[1])
				v.ret(v.new_expr("!{res}", ret.as(not null)))
				return
			else if pname == "<" then
				v.ret(v.new_expr("{arguments[0]} < {arguments[1]}", ret.as(not null)))
				return
			else if pname == ">" then
				v.ret(v.new_expr("{arguments[0]} > {arguments[1]}", ret.as(not null)))
				return
			else if pname == "<=" then
				v.ret(v.new_expr("{arguments[0]} <= {arguments[1]}", ret.as(not null)))
				return
			else if pname == ">=" then
				v.ret(v.new_expr("{arguments[0]} >= {arguments[1]}", ret.as(not null)))
				return
			else if pname == "to_f" then
				v.ret(v.new_expr("(double){arguments[0]}", ret.as(not null)))
				return
			else if pname == "ascii" then
				v.ret(v.new_expr("{arguments[0]}", ret.as(not null)))
				return
			end
		else if cname == "Char" then
			if pname == "output" then
				v.add("printf(\"%c\", {arguments.first});")
				return
			else if pname == "object_id" then
				v.ret(v.new_expr("(long){arguments.first}", ret.as(not null)))
				return
			else if pname == "successor" then
				v.ret(v.new_expr("{arguments[0]} + {arguments[1]}", ret.as(not null)))
				return
			else if pname == "predecessor" then
				v.ret(v.new_expr("{arguments[0]} - {arguments[1]}", ret.as(not null)))
				return
			else if pname == "==" then
				v.ret(v.equal_test(arguments[0], arguments[1]))
				return
			else if pname == "!=" then
				var res = v.equal_test(arguments[0], arguments[1])
				v.ret(v.new_expr("!{res}", ret.as(not null)))
				return
			else if pname == "<" then
				v.ret(v.new_expr("{arguments[0]} < {arguments[1]}", ret.as(not null)))
				return
			else if pname == ">" then
				v.ret(v.new_expr("{arguments[0]} > {arguments[1]}", ret.as(not null)))
				return
			else if pname == "<=" then
				v.ret(v.new_expr("{arguments[0]} <= {arguments[1]}", ret.as(not null)))
				return
			else if pname == ">=" then
				v.ret(v.new_expr("{arguments[0]} >= {arguments[1]}", ret.as(not null)))
				return
			else if pname == "to_i" then
				v.ret(v.new_expr("{arguments[0]}-'0'", ret.as(not null)))
				return
			else if pname == "ascii" then
				v.ret(v.new_expr("(unsigned char){arguments[0]}", ret.as(not null)))
				return
			end
		else if cname == "Bool" then
			if pname == "output" then
				v.add("printf({arguments.first}?\"true\\n\":\"false\\n\");")
				return
			else if pname == "object_id" then
				v.ret(v.new_expr("(long){arguments.first}", ret.as(not null)))
				return
			else if pname == "==" then
				v.ret(v.equal_test(arguments[0], arguments[1]))
				return
			else if pname == "!=" then
				var res = v.equal_test(arguments[0], arguments[1])
				v.ret(v.new_expr("!{res}", ret.as(not null)))
				return
			end
		else if cname == "Float" then
			if pname == "output" then
				v.add("printf(\"%f\\n\", {arguments.first});")
				return
			else if pname == "object_id" then
				v.ret(v.new_expr("(double){arguments.first}", ret.as(not null)))
				return
			else if pname == "+" then
				v.ret(v.new_expr("{arguments[0]} + {arguments[1]}", ret.as(not null)))
				return
			else if pname == "-" then
				v.ret(v.new_expr("{arguments[0]} - {arguments[1]}", ret.as(not null)))
				return
			else if pname == "unary -" then
				v.ret(v.new_expr("-{arguments[0]}", ret.as(not null)))
				return
			else if pname == "succ" then
				v.ret(v.new_expr("{arguments[0]}+1", ret.as(not null)))
				return
			else if pname == "prec" then
				v.ret(v.new_expr("{arguments[0]}-1", ret.as(not null)))
				return
			else if pname == "*" then
				v.ret(v.new_expr("{arguments[0]} * {arguments[1]}", ret.as(not null)))
				return
			else if pname == "/" then
				v.ret(v.new_expr("{arguments[0]} / {arguments[1]}", ret.as(not null)))
				return
			else if pname == "==" then
				v.ret(v.equal_test(arguments[0], arguments[1]))
				return
			else if pname == "!=" then
				var res = v.equal_test(arguments[0], arguments[1])
				v.ret(v.new_expr("!{res}", ret.as(not null)))
				return
			else if pname == "<" then
				v.ret(v.new_expr("{arguments[0]} < {arguments[1]}", ret.as(not null)))
				return
			else if pname == ">" then
				v.ret(v.new_expr("{arguments[0]} > {arguments[1]}", ret.as(not null)))
				return
			else if pname == "<=" then
				v.ret(v.new_expr("{arguments[0]} <= {arguments[1]}", ret.as(not null)))
				return
			else if pname == ">=" then
				v.ret(v.new_expr("{arguments[0]} >= {arguments[1]}", ret.as(not null)))
				return
			else if pname == "to_i" then
				v.ret(v.new_expr("(long){arguments[0]}", ret.as(not null)))
				return
			end
		else if cname == "NativeString" then
			if pname == "[]" then
				v.ret(v.new_expr("{arguments[0]}[{arguments[1]}]", ret.as(not null)))
				return
			else if pname == "[]=" then
				v.add("{arguments[0]}[{arguments[1]}]={arguments[2]};")
				return
			else if pname == "copy_to" then
				v.add("memcpy({arguments[1]}+{arguments[4]},{arguments[0]}+{arguments[3]},{arguments[2]});")
				return
			else if pname == "atoi" then
				v.ret(v.new_expr("atoi({arguments[0]});", ret.as(not null)))
				return
			end
		else if cname == "NativeArray" then
			v.native_array_def(pname, ret, arguments)
			return
		end
		if pname == "exit" then
			v.add("exit({arguments[1]});")
			return
		else if pname == "sys" then
			v.ret(v.new_expr("glob_sys", ret.as(not null)))
			return
		else if pname == "calloc_string" then
			v.ret(v.new_expr("(char*)nit_alloc({arguments[1]})", ret.as(not null)))
			return
		else if pname == "calloc_array" then
			v.calloc_array(ret.as(not null), arguments)
			return
		else if pname == "object_id" then
			v.ret(v.new_expr("(long){arguments.first}", ret.as(not null)))
			return
		else if pname == "is_same_type" then
			v.ret(v.is_same_type_test(arguments[0], arguments[1]))
			return
		else if pname == "is_same_instance" then
			v.ret(v.equal_test(arguments[0], arguments[1]))
			return
		else if pname == "output_class_name" then
			var nat = v.class_name_string(arguments.first)
			v.add("printf(\"%s\\n\", {nat});")
			return
		else if pname == "native_class_name" then
			var nat = v.class_name_string(arguments.first)
			v.ret(v.new_expr("(char*){nat}", ret.as(not null)))
			return
		else if pname == "force_garbage_collection" then
			v.add("nit_gcollect();")
			return
		else if pname == "native_argc" then
			v.ret(v.new_expr("glob_argc", ret.as(not null)))
			return
		else if pname == "native_argv" then
			v.ret(v.new_expr("glob_argv[{arguments[1]}]", ret.as(not null)))
			return
		end
		v.add("PRINT_ERROR(\"NOT YET IMPLEMENTED {class_name}:{mpropdef} at {location.to_s}\\n\");")
		debug("Not implemented {mpropdef}")
	end

	fun compile_externmeth_to_c(v: AbstractCompilerVisitor, mpropdef: MMethodDef, arguments: Array[RuntimeVariable])
	do
		var externname
		var nextern = self.n_extern
		if nextern == null then
			v.add("PRINT_ERROR(\"NOT YET IMPLEMENTED nitni for {mpropdef} at {location.to_s}\\n\");")
			v.add("show_backtrace(1);")
			return
		end
		externname = nextern.text.substring(1, nextern.text.length-2)
		if location.file != null then
			var file = location.file.filename
			v.add_extern(file)
		end
		var res: nullable RuntimeVariable = null
		var ret = mpropdef.msignature.return_mtype
		if ret != null then
			ret = v.resolve_for(ret, arguments.first)
			res = v.new_var(ret)
		end
		v.adapt_signature(mpropdef, arguments)

		if res == null then
			v.add("{externname}({arguments.join(", ")});")
		else
			v.add("{res} = {externname}({arguments.join(", ")});")
			v.ret(res)
		end
	end

	fun compile_externinit_to_c(v: AbstractCompilerVisitor, mpropdef: MMethodDef, arguments: Array[RuntimeVariable])
	do
		var externname
		var nextern = self.n_extern
		if nextern == null then
			v.add("PRINT_ERROR(\"NOT YET IMPLEMENTED nitni for {mpropdef} at {location.to_s}\\n\");")
			v.add("show_backtrace(1);")
			return
		end
		externname = nextern.text.substring(1, nextern.text.length-2)
		if location.file != null then
			var file = location.file.filename
			v.add_extern(file)
		end
		v.adapt_signature(mpropdef, arguments)
		var ret = arguments.first.mtype
		var res = v.new_var(ret)

		arguments.shift

		v.add("{res} = {externname}({arguments.join(", ")});")
		v.ret(res)
	end
end

redef class AAttrPropdef
	redef fun compile_to_c(v, mpropdef, arguments)
	do
		if arguments.length == 1 then
			var res = v.read_attribute(self.mpropdef.mproperty, arguments.first)
			v.assign(v.frame.returnvar.as(not null), res)
		else
			v.write_attribute(self.mpropdef.mproperty, arguments.first, arguments[1])
		end
	end

	fun init_expr(v: AbstractCompilerVisitor, recv: RuntimeVariable)
	do
		var nexpr = self.n_expr
		if nexpr != null then
			var oldnode = v.current_node
			v.current_node = self
			var old_frame = v.frame
			var frame = new Frame(v, self.mpropdef.as(not null), recv.mtype.as(MClassType), [recv])
			v.frame = frame
			var value = v.expr(nexpr, self.mpropdef.static_mtype)
			v.write_attribute(self.mpropdef.mproperty, recv, value)
			v.frame = old_frame
			v.current_node = oldnode
		end
	end

	fun check_expr(v: AbstractCompilerVisitor, recv: RuntimeVariable)
	do
		var nexpr = self.n_expr
		if nexpr != null then return

		var oldnode = v.current_node
		v.current_node = self
		var old_frame = v.frame
		var frame = new Frame(v, self.mpropdef.as(not null), recv.mtype.as(MClassType), [recv])
		v.frame = frame
		# Force read to check the initialization
		v.read_attribute(self.mpropdef.mproperty, recv)
		v.frame = old_frame
		v.current_node = oldnode
	end
end

redef class AClassdef
	private fun compile_to_c(v: AbstractCompilerVisitor, mpropdef: MMethodDef, arguments: Array[RuntimeVariable])
	do
		if mpropdef == self.mfree_init then
			var super_inits = self.super_inits
			if super_inits != null then
				var args_of_super = arguments
				if arguments.length > 1 then args_of_super = [arguments.first]
				for su in super_inits do
					v.send(su, args_of_super)
				end
			end
			var recv = arguments.first
			var i = 1
			# Collect undefined attributes
			for npropdef in self.n_propdefs do
				if npropdef isa AAttrPropdef and npropdef.n_expr == null then
					v.write_attribute(npropdef.mpropdef.mproperty, recv, arguments[i])
					i += 1
				end
			end
		else
			abort
		end
	end
end

<<<<<<< HEAD
redef class ADeferredMethPropdef
	redef fun compile_to_c(v, mpropdef, arguments) do
		var cn = v.class_name_string(arguments.first)
		v.add("PRINT_ERROR(\"Runtime error: Abstract method `%s` called on `%s`\", \"{mpropdef.mproperty.name.escape_to_c}\", {cn});")
		v.add_raw_abort
	end
	redef fun can_inline do return true
end

=======
>>>>>>> d61094f8
redef class AExpr
	# Try to compile self as an expression
	# Do not call this method directly, use `v.expr` instead
	private fun expr(v: AbstractCompilerVisitor): nullable RuntimeVariable
	do
		v.add("PRINT_ERROR(\"NOT YET IMPLEMENTED {class_name}:{location.to_s}\\n\");")
		var mtype = self.mtype
		if mtype == null then
			return null
		else
			var res = v.new_var(mtype)
			v.add("/* {res} = NOT YET {class_name} */")
			return res
		end
	end

	# Try to compile self as a statement
	# Do not call this method directly, use `v.stmt` instead
	private fun stmt(v: AbstractCompilerVisitor)
	do
		var res = expr(v)
		if res != null then v.add("{res};")
	end
end

redef class ABlockExpr
	redef fun stmt(v)
	do
		for e in self.n_expr do v.stmt(e)
	end
	redef fun expr(v)
	do
		var last = self.n_expr.last
		for e in self.n_expr do
			if e == last then break
			v.stmt(e)
		end
		return v.expr(last, null)
	end
end

redef class AVardeclExpr
	redef fun stmt(v)
	do
		var variable = self.variable.as(not null)
		var ne = self.n_expr
		if ne != null then
			var i = v.expr(ne, variable.declared_type)
			v.assign(v.variable(variable), i)
		end
	end
end

redef class AVarExpr
	redef fun expr(v)
	do
		var res = v.variable(self.variable.as(not null))
		var mtype = self.mtype.as(not null)
		return v.autoadapt(res, mtype)
	end
end

redef class AVarAssignExpr
	redef fun stmt(v)
	do
		var variable = self.variable.as(not null)
		var i = v.expr(self.n_value, variable.declared_type)
		v.assign(v.variable(variable), i)
	end
	redef fun expr(v)
	do
		var variable = self.variable.as(not null)
		var i = v.expr(self.n_value, variable.declared_type)
		v.assign(v.variable(variable), i)
		return i
	end
end

redef class AVarReassignExpr
	redef fun stmt(v)
	do
		var variable = self.variable.as(not null)
		var vari = v.variable(variable)
		var value = v.expr(self.n_value, variable.declared_type)
		var res = v.compile_callsite(self.reassign_callsite.as(not null), [vari, value])
		assert res != null
		v.assign(v.variable(variable), res)
	end
end

redef class ASelfExpr
	redef fun expr(v) do return v.frame.arguments.first
end

redef class AContinueExpr
	redef fun stmt(v) do v.add("goto CONTINUE_{v.escapemark_name(self.escapemark)};")
end

redef class ABreakExpr
	redef fun stmt(v) do v.add("goto BREAK_{v.escapemark_name(self.escapemark)};")
end

redef class AReturnExpr
	redef fun stmt(v)
	do
		var nexpr = self.n_expr
		if nexpr != null then
			var returnvar = v.frame.returnvar.as(not null)
			var i = v.expr(nexpr, returnvar.mtype)
			v.assign(returnvar, i)
		end
		v.add("goto {v.frame.returnlabel.as(not null)};")
	end
end

redef class AAbortExpr
	redef fun stmt(v) do v.add_abort("Aborted")
end

redef class AIfExpr
	redef fun stmt(v)
	do
		var cond = v.expr_bool(self.n_expr)
		v.add("if ({cond})\{")
		v.stmt(self.n_then)
		v.add("\} else \{")
		v.stmt(self.n_else)
		v.add("\}")
	end

	redef fun expr(v)
	do
		var res = v.new_var(self.mtype.as(not null))
		var cond = v.expr_bool(self.n_expr)
		v.add("if ({cond})\{")
		v.assign(res, v.expr(self.n_then.as(not null), null))
		v.add("\} else \{")
		v.assign(res, v.expr(self.n_else.as(not null), null))
		v.add("\}")
		return res
	end
end

redef class AIfexprExpr
	redef fun expr(v)
	do
		var res = v.new_var(self.mtype.as(not null))
		var cond = v.expr_bool(self.n_expr)
		v.add("if ({cond})\{")
		v.assign(res, v.expr(self.n_then, null))
		v.add("\} else \{")
		v.assign(res, v.expr(self.n_else, null))
		v.add("\}")
		return res
	end
end

redef class ADoExpr
	redef fun stmt(v)
	do
		v.stmt(self.n_block)
		var escapemark = self.escapemark
		if escapemark != null then
			v.add("BREAK_{v.escapemark_name(escapemark)}: (void)0;")
		end
	end
end

redef class AWhileExpr
	redef fun stmt(v)
	do
		v.add("for(;;) \{")
		var cond = v.expr_bool(self.n_expr)
		v.add("if (!{cond}) break;")
		v.stmt(self.n_block)
		v.add("CONTINUE_{v.escapemark_name(escapemark)}: (void)0;")
		v.add("\}")
		v.add("BREAK_{v.escapemark_name(escapemark)}: (void)0;")
	end
end

redef class ALoopExpr
	redef fun stmt(v)
	do
		v.add("for(;;) \{")
		v.stmt(self.n_block)
		v.add("CONTINUE_{v.escapemark_name(escapemark)}: (void)0;")
		v.add("\}")
		v.add("BREAK_{v.escapemark_name(escapemark)}: (void)0;")
	end
end

redef class AForExpr
	redef fun stmt(v)
	do
		# Shortcut on explicit range
		# Avoid the instantiation of the range and the iterator
		var nexpr = self.n_expr
		if self.variables.length == 1 and nexpr isa AOrangeExpr and not v.compiler.modelbuilder.toolcontext.opt_no_shortcut_range.value then
			var from = v.expr(nexpr.n_expr, null)
			var to = v.expr(nexpr.n_expr2, null)
			var variable = v.variable(variables.first)

			v.assign(variable, from)
			v.add("for(;;) \{ /* shortcut range */")

			var ok = v.send(v.get_property("<", variable.mtype), [variable, to])
			assert ok != null
			v.add("if(!{ok}) break;")

			v.stmt(self.n_block)

			v.add("CONTINUE_{v.escapemark_name(escapemark)}: (void)0;")
			var succ = v.send(v.get_property("succ", variable.mtype), [variable])
			assert succ != null
			v.assign(variable, succ)
			v.add("\}")
			v.add("BREAK_{v.escapemark_name(escapemark)}: (void)0;")
			return
		end

		var cl = v.expr(self.n_expr, null)
		var it_meth = self.method_iterator
		assert it_meth != null
		var it = v.compile_callsite(it_meth, [cl])
		assert it != null
		v.add("for(;;) \{")
		var isok_meth = self.method_is_ok
		assert isok_meth != null
		var ok = v.compile_callsite(isok_meth, [it])
		assert ok != null
		v.add("if(!{ok}) break;")
		if self.variables.length == 1 then
			var item_meth = self.method_item
			assert item_meth != null
			var i = v.compile_callsite(item_meth, [it])
			assert i != null
			v.assign(v.variable(variables.first), i)
		else if self.variables.length == 2 then
			var key_meth = self.method_key
			assert key_meth != null
			var i = v.compile_callsite(key_meth, [it])
			assert i != null
			v.assign(v.variable(variables[0]), i)
			var item_meth = self.method_item
			assert item_meth != null
			i = v.compile_callsite(item_meth, [it])
			assert i != null
			v.assign(v.variable(variables[1]), i)
		else
			abort
		end
		v.stmt(self.n_block)
		v.add("CONTINUE_{v.escapemark_name(escapemark)}: (void)0;")
		var next_meth = self.method_next
		assert next_meth != null
		v.compile_callsite(next_meth, [it])
		v.add("\}")
		v.add("BREAK_{v.escapemark_name(escapemark)}: (void)0;")
	end
end

redef class AAssertExpr
	redef fun stmt(v)
	do
		if v.compiler.modelbuilder.toolcontext.opt_no_check_assert.value then return

		var cond = v.expr_bool(self.n_expr)
		v.add("if (unlikely(!{cond})) \{")
		v.stmt(self.n_else)
		var nid = self.n_id
		if nid != null then
			v.add_abort("Assert '{nid.text}' failed")
		else
			v.add_abort("Assert failed")
		end
		v.add("\}")
	end
end

redef class AOrExpr
	redef fun expr(v)
	do
		var res = v.new_var(self.mtype.as(not null))
		var i1 = v.expr_bool(self.n_expr)
		v.add("if ({i1}) \{")
		v.add("{res} = 1;")
		v.add("\} else \{")
		var i2 = v.expr_bool(self.n_expr2)
		v.add("{res} = {i2};")
		v.add("\}")
		return res
	end
end

redef class AImpliesExpr
	redef fun expr(v)
	do
		var res = v.new_var(self.mtype.as(not null))
		var i1 = v.expr_bool(self.n_expr)
		v.add("if (!{i1}) \{")
		v.add("{res} = 1;")
		v.add("\} else \{")
		var i2 = v.expr_bool(self.n_expr2)
		v.add("{res} = {i2};")
		v.add("\}")
		return res
	end
end

redef class AAndExpr
	redef fun expr(v)
	do
		var res = v.new_var(self.mtype.as(not null))
		var i1 = v.expr_bool(self.n_expr)
		v.add("if (!{i1}) \{")
		v.add("{res} = 0;")
		v.add("\} else \{")
		var i2 = v.expr_bool(self.n_expr2)
		v.add("{res} = {i2};")
		v.add("\}")
		return res
	end
end

redef class ANotExpr
	redef fun expr(v)
	do
		var cond = v.expr_bool(self.n_expr)
		return v.new_expr("!{cond}", self.mtype.as(not null))
	end
end

redef class AOrElseExpr
	redef fun expr(v)
	do
		var res = v.new_var(self.mtype.as(not null))
		var i1 = v.expr(self.n_expr, null)
		v.add("if ({i1}!=NULL) \{")
		v.assign(res, i1)
		v.add("\} else \{")
		var i2 = v.expr(self.n_expr2, null)
		v.assign(res, i2)
		v.add("\}")
		return res
	end
end

redef class AIntExpr
	redef fun expr(v) do return v.new_expr("{self.value.to_s}", self.mtype.as(not null))
end

redef class AFloatExpr
	redef fun expr(v) do return v.new_expr("{self.n_float.text}", self.mtype.as(not null)) # FIXME use value, not n_float
end

redef class ACharExpr
	redef fun expr(v) do return v.new_expr("'{self.value.to_s.escape_to_c}'", self.mtype.as(not null))
end

redef class AArrayExpr
	redef fun expr(v)
	do
		var mtype = self.mtype.as(MClassType).arguments.first
		var array = new Array[RuntimeVariable]
		for nexpr in self.n_exprs.n_exprs do
			var i = v.expr(nexpr, mtype)
			array.add(i)
		end
		return v.array_instance(array, mtype)
	end
end

redef class AStringFormExpr
	redef fun expr(v) do return v.string_instance(self.value.as(not null))
end

redef class ASuperstringExpr
	redef fun expr(v)
	do
		var array = new Array[RuntimeVariable]
		for ne in self.n_exprs do
			if ne isa AStringFormExpr and ne.value == "" then continue # skip empty sub-strings
			var i = v.expr(ne, null)
			array.add(i)
		end
		var a = v.array_instance(array, v.object_type)
		var res = v.send(v.get_property("to_s", a.mtype), [a])
		return res
	end
end

redef class ACrangeExpr
	redef fun expr(v)
	do
		var i1 = v.expr(self.n_expr, null)
		var i2 = v.expr(self.n_expr2, null)
		var mtype = self.mtype.as(MClassType)
		var res = v.init_instance(mtype)
		var it = v.compile_callsite(init_callsite.as(not null), [res, i1, i2])
		return res
	end
end

redef class AOrangeExpr
	redef fun expr(v)
	do
		var i1 = v.expr(self.n_expr, null)
		var i2 = v.expr(self.n_expr2, null)
		var mtype = self.mtype.as(MClassType)
		var res = v.init_instance(mtype)
		var it = v.compile_callsite(init_callsite.as(not null), [res, i1, i2])
		return res
	end
end

redef class ATrueExpr
	redef fun expr(v) do return v.new_expr("1", self.mtype.as(not null))
end

redef class AFalseExpr
	redef fun expr(v) do return v.new_expr("0", self.mtype.as(not null))
end

redef class ANullExpr
	redef fun expr(v) do return v.new_expr("NULL", self.mtype.as(not null))
end

redef class AIsaExpr
	redef fun expr(v)
	do
		var i = v.expr(self.n_expr, null)
		return v.type_test(i, self.cast_type.as(not null), "isa")
	end
end

redef class AAsCastExpr
	redef fun expr(v)
	do
		var i = v.expr(self.n_expr, null)
		if v.compiler.modelbuilder.toolcontext.opt_no_check_assert.value then return i

		v.add_cast(i, self.mtype.as(not null), "as")
		return i
	end
end

redef class AAsNotnullExpr
	redef fun expr(v)
	do
		var i = v.expr(self.n_expr, null)
		if v.compiler.modelbuilder.toolcontext.opt_no_check_assert.value then return i

		v.add("if (unlikely({i} == NULL)) \{")
		v.add_abort("Cast failed")
		v.add("\}")
		return i
	end
end

redef class AParExpr
	redef fun expr(v) do return v.expr(self.n_expr, null)
end

redef class AOnceExpr
	redef fun expr(v)
	do
		var mtype = self.mtype.as(not null)
		var name = v.get_name("varonce")
		var guard = v.get_name(name + "_guard")
		v.add_decl("static {mtype.ctype} {name};")
		v.add_decl("static int {guard};")
		var res = v.new_var(mtype)
		v.add("if ({guard}) \{")
		v.add("{res} = {name};")
		v.add("\} else \{")
		var i = v.expr(self.n_expr, mtype)
		v.add("{res} = {i};")
		v.add("{name} = {res};")
		v.add("{guard} = 1;")
		v.add("\}")
		return res
	end
end

redef class ASendExpr
	redef fun expr(v)
	do
		var recv = v.expr(self.n_expr, null)
		var args = [recv]
		for a in self.raw_arguments.as(not null) do
			args.add(v.expr(a, null))
		end
		return v.compile_callsite(self.callsite.as(not null), args)
	end
end

redef class ASendReassignFormExpr
	redef fun stmt(v)
	do
		var recv = v.expr(self.n_expr, null)
		var args = [recv]
		for a in self.raw_arguments.as(not null) do
			args.add(v.expr(a, null))
		end
		var value = v.expr(self.n_value, null)

		var left = v.compile_callsite(self.callsite.as(not null), args)
		assert left != null

		var res = v.compile_callsite(self.reassign_callsite.as(not null), [left, value])
		assert res != null

		args.add(res)
		v.compile_callsite(self.write_callsite.as(not null), args)
	end
end

redef class ASuperExpr
	redef fun expr(v)
	do
		var recv = v.frame.arguments.first
		var args = [recv]
		for a in self.n_args.n_exprs do
			args.add(v.expr(a, null))
		end

		var callsite = self.callsite
		if callsite != null then
			# Add additionnals arguments for the super init call
			if args.length == 1 then
				for i in [0..callsite.msignature.arity[ do
					args.add(v.frame.arguments[i+1])
				end
			end
			# Super init call
			var res = v.compile_callsite(callsite, args)
			return res
		end

		if args.length == 1 then
			args = v.frame.arguments
		end

		# stantard call-next-method
		return v.supercall(mpropdef.as(not null), recv.mtype.as(MClassType), args)
	end
end

redef class ANewExpr
	redef fun expr(v)
	do
		var mtype = self.mtype.as(MClassType)
		var recv
		var ctype = mtype.ctype
		if ctype == "val*" then
			recv = v.init_instance(mtype)
		else if ctype == "void*" then
			recv = v.new_expr("NULL/*special!*/", mtype)
		else
			debug("cannot new {mtype}")
			abort
		end
		var args = [recv]
		for a in self.n_args.n_exprs do
			args.add(v.expr(a, null))
		end
		var res2 = v.compile_callsite(self.callsite.as(not null), args)
		if res2 != null then
			#self.debug("got {res2} from {mproperty}. drop {recv}")
			return res2
		end
		return recv
	end
end

redef class AAttrExpr
	redef fun expr(v)
	do
		var recv = v.expr(self.n_expr, null)
		var mproperty = self.mproperty.as(not null)
		return v.read_attribute(mproperty, recv)
	end
end

redef class AAttrAssignExpr
	redef fun stmt(v)
	do
		var recv = v.expr(self.n_expr, null)
		var i = v.expr(self.n_value, null)
		var mproperty = self.mproperty.as(not null)
		v.write_attribute(mproperty, recv, i)
	end
end

redef class AAttrReassignExpr
	redef fun stmt(v)
	do
		var recv = v.expr(self.n_expr, null)
		var value = v.expr(self.n_value, null)
		var mproperty = self.mproperty.as(not null)
		var attr = v.read_attribute(mproperty, recv)
		var res = v.compile_callsite(self.reassign_callsite.as(not null), [attr, value])
		assert res != null
		v.write_attribute(mproperty, recv, res)
	end
end

redef class AIssetAttrExpr
	redef fun expr(v)
	do
		var recv = v.expr(self.n_expr, null)
		var mproperty = self.mproperty.as(not null)
		return v.isset_attribute(mproperty, recv)
	end
end

redef class ADebugTypeExpr
	redef fun stmt(v)
	do
		# do nothing
	end
end

# Utils

redef class Array[E]
	# Return a new `Array` with the elements only contened in self and not in `o`
	fun -(o: Array[E]): Array[E] do
		var res = new Array[E]
		for e in self do if not o.has(e) then res.add(e)
		return res
	end
end

redef class MModule
	# All `MProperty` associated to all `MClassDef` of `mclass`
	fun properties(mclass: MClass): Set[MProperty] do
		if not self.properties_cache.has_key(mclass) then
			var properties = new HashSet[MProperty]
			var parents = new Array[MClass]
			if self.flatten_mclass_hierarchy.has(mclass) then
				parents.add_all(mclass.in_hierarchy(self).direct_greaters)
			end
			for parent in parents do
				properties.add_all(self.properties(parent))
			end
			for mclassdef in mclass.mclassdefs do
				for mprop in mclassdef.intro_mproperties do
					properties.add(mprop)
				end
			end
			self.properties_cache[mclass] = properties
		end
		return properties_cache[mclass]
	end
	private var properties_cache: Map[MClass, Set[MProperty]] = new HashMap[MClass, Set[MProperty]]

	# Write FFI and nitni results to file
	fun finalize_ffi(c: AbstractCompiler) do end

	# Give requided addinional system libraries (as given to LD_LIBS)
	# Note: can return null instead of an empty set
	fun collect_linker_libs: nullable Set[String] do return null
end

# Create a tool context to handle options and paths
var toolcontext = new ToolContext

var opt_mixins = new OptionArray("Additionals module to min-in", "-m")
toolcontext.option_context.add_option(opt_mixins)

toolcontext.tooldescription = "Usage: nitg [OPTION]... file.nit\nCompiles Nit programs."

# We do not add other options, so process them now!
toolcontext.process_options(args)

# We need a model to collect stufs
var model = new Model
# An a model builder to parse files
var modelbuilder = new ModelBuilder(model, toolcontext)

var arguments = toolcontext.option_context.rest
if arguments.length > 1 then
	print "Too much arguments: {arguments.join(" ")}"
	print toolcontext.tooldescription
	exit 1
end
var progname = arguments.first

# Here we load an process all modules passed on the command line
var mmodules = modelbuilder.parse([progname])
mmodules.add_all modelbuilder.parse(opt_mixins.value)

if mmodules.is_empty then return
modelbuilder.run_phases

var mainmodule
if mmodules.length == 1 then
	mainmodule = mmodules.first
else
	mainmodule = new MModule(model, null, mmodules.first.name, mmodules.first.location)
	mainmodule.set_imported_mmodules(mmodules)
end

toolcontext.run_global_phases(mmodules)<|MERGE_RESOLUTION|>--- conflicted
+++ resolved
@@ -2051,18 +2051,6 @@
 	end
 end
 
-<<<<<<< HEAD
-redef class ADeferredMethPropdef
-	redef fun compile_to_c(v, mpropdef, arguments) do
-		var cn = v.class_name_string(arguments.first)
-		v.add("PRINT_ERROR(\"Runtime error: Abstract method `%s` called on `%s`\", \"{mpropdef.mproperty.name.escape_to_c}\", {cn});")
-		v.add_raw_abort
-	end
-	redef fun can_inline do return true
-end
-
-=======
->>>>>>> d61094f8
 redef class AExpr
 	# Try to compile self as an expression
 	# Do not call this method directly, use `v.expr` instead
