--- conflicted
+++ resolved
@@ -51,11 +51,7 @@
 Numeric -> Float [dir=back arrowtail=open style=dashed];
 
 Byte [
-<<<<<<< HEAD
- label = "{Byte||+ %(i: Byte): Byte\l+ \<\<(i: Int): Byte\l+ \>\>(i: Int): Byte\l+ ascii(): Char\l+ autoinit()\l}"
-=======
- label = "{Byte||+ %(i: Byte): Byte\l+ \<\<(i: Int): Byte\l+ \>\>(i: Int): Byte\l+ ascii(): Char\l+ is_whitespace(): Bool\l}"
->>>>>>> 9c57fa65
+ label = "{Byte||+ %(i: Byte): Byte\l+ \<\<(i: Int): Byte\l+ \>\>(i: Int): Byte\l+ ascii(): Char\l+ is_whitespace(): Bool\l+ autoinit()\l}"
 ]
 Discrete -> Byte [dir=back arrowtail=open style=dashed];
 Numeric -> Byte [dir=back arrowtail=open style=dashed];
