--- conflicted
+++ resolved
@@ -1033,94 +1033,82 @@
     end
 end
 
-<<<<<<< HEAD
+redef class TFloat
+    redef fun parser_index: Int
+    do
+	return 84
+    end
+
+    init init_tk(loc: Location)
+    do
+		_location = loc
+    end
+end
+
 redef class TString
-=======
-redef class TFloat
->>>>>>> 63184b61
-    redef fun parser_index: Int
-    do
-	return 84
-    end
-
-    init init_tk(loc: Location)
-    do
-		_location = loc
-    end
-end
-
-<<<<<<< HEAD
+    redef fun parser_index: Int
+    do
+	return 85
+    end
+
+    init init_tk(loc: Location)
+    do
+		_location = loc
+    end
+end
+
 redef class TStartString
-=======
+    redef fun parser_index: Int
+    do
+	return 86
+    end
+
+    init init_tk(loc: Location)
+    do
+		_location = loc
+    end
+end
+
+redef class TMidString
+    redef fun parser_index: Int
+    do
+	return 87
+    end
+
+    init init_tk(loc: Location)
+    do
+		_location = loc
+    end
+end
+
+redef class TEndString
+    redef fun parser_index: Int
+    do
+	return 88
+    end
+
+    init init_tk(loc: Location)
+    do
+		_location = loc
+    end
+end
+
 redef class TChar
->>>>>>> 63184b61
-    redef fun parser_index: Int
-    do
-	return 85
-    end
-
-    init init_tk(loc: Location)
-    do
-		_location = loc
-    end
-end
-
-<<<<<<< HEAD
-redef class TMidString
-=======
-redef class TString
->>>>>>> 63184b61
-    redef fun parser_index: Int
-    do
-	return 86
-    end
-
-    init init_tk(loc: Location)
-    do
-		_location = loc
-    end
-end
-
-<<<<<<< HEAD
-redef class TEndString
-=======
-redef class TStartString
->>>>>>> 63184b61
-    redef fun parser_index: Int
-    do
-	return 87
-    end
-
-    init init_tk(loc: Location)
-    do
-		_location = loc
-    end
-end
-
-<<<<<<< HEAD
-redef class TChar
-=======
-redef class TMidString
->>>>>>> 63184b61
-    redef fun parser_index: Int
-    do
-	return 88
-    end
-
-    init init_tk(loc: Location)
-    do
-		_location = loc
-    end
-end
-
-<<<<<<< HEAD
+    redef fun parser_index: Int
+    do
+	return 89
+    end
+
+    init init_tk(loc: Location)
+    do
+		_location = loc
+    end
+end
+
 redef class TBadString
-=======
-redef class TEndString
->>>>>>> 63184b61
-    redef fun parser_index: Int
-    do
-	return 89
+    redef fun parser_index: Int
+    do
+	return 90
     end
 
     init init_tk(loc: Location)
@@ -1130,18 +1118,6 @@
 end
 
 redef class TBadChar
-    redef fun parser_index: Int
-    do
-	return 90
-    end
-
-    init init_tk(loc: Location)
-    do
-		_location = loc
-    end
-end
-
-redef class TBadString
     redef fun parser_index: Int
     do
 	return 91
@@ -1615,47 +1591,28 @@
 						return new TNumber.init_tk(location)
 					end
 					if accept_token == 85 then
-<<<<<<< HEAD
+						return new TFloat.init_tk(location)
+					end
+					if accept_token == 86 then
 						return new TString.init_tk(location)
 					end
-					if accept_token == 86 then
+					if accept_token == 87 then
 						return new TStartString.init_tk(location)
 					end
-					if accept_token == 87 then
+					if accept_token == 88 then
 						return new TMidString.init_tk(location)
 					end
-					if accept_token == 88 then
+					if accept_token == 89 then
 						return new TEndString.init_tk(location)
 					end
-					if accept_token == 89 then
+					if accept_token == 90 then
 						return new TChar.init_tk(location)
 					end
-					if accept_token == 90 then
+					if accept_token == 91 then
 						return new TBadString.init_tk(location)
-=======
-						return new TFloat.init_tk(location)
-					end
-					if accept_token == 86 then
-						return new TChar.init_tk(location)
-					end
-					if accept_token == 87 then
-						return new TString.init_tk(location)
-					end
-					if accept_token == 88 then
-						return new TStartString.init_tk(location)
-					end
-					if accept_token == 89 then
-						return new TMidString.init_tk(location)
-					end
-					if accept_token == 90 then
-						return new TEndString.init_tk(location)
->>>>>>> 63184b61
-					end
-					if accept_token == 91 then
+					end
+					if accept_token == 92 then
 						return new TBadChar.init_tk(location)
-					end
-					if accept_token == 92 then
-						return new TBadString.init_tk(location)
 					end
 					if accept_token == 93 then
 						return new TExternCodeSegment.init_tk(location)
