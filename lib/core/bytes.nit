# This file is part of NIT ( http://www.nitlanguage.org ).
#
# Licensed under the Apache License, Version 2.0 (the "License");
# you may not use this file except in compliance with the License.
# You may obtain a copy of the License at
#
#     http://www.apache.org/licenses/LICENSE-2.0
#
# Unless required by applicable law or agreed to in writing, software
# distributed under the License is distributed on an "AS IS" BASIS,
# WITHOUT WARRANTIES OR CONDITIONS OF ANY KIND, either express or implied.
# See the License for the specific language governing permissions and
# limitations under the License.

# Services for byte streams and arrays
module bytes

import kernel
import collection::array
intrude import text::flat

# Any kind of entity which can be searched for in a Sequence of Byte
interface BytePattern
	# Return the first occurence of `self` in `b`, or -1 if not found
	fun first_index_in(b: SequenceRead[Byte]): Int do return first_index_in_from(b, 0)

	# Return the first occurence of `self` in `b` starting at `from`, or -1 if not found
	fun first_index_in_from(b: SequenceRead[Byte], from: Int): Int is abstract

	# Return the last occurence of `self` in `b`, or -1 if not found
	fun last_index_in(b: SequenceRead[Byte]): Int do return last_index_in_from(b, b.length - 1)

	# Return the last occurence of `self` in `b`, or -1 if not found
	fun last_index_in_from(b: SequenceRead[Byte], from: Int): Int is abstract

	# Returns the indexes of all the occurences of `self` in `b`
	fun search_all_in(b: SequenceRead[Byte]): SequenceRead[Int] is abstract

	# Length of the pattern
	fun pattern_length: Int is abstract

	# Appends `self` to `b`
	fun append_to(b: Sequence[Byte]) is abstract

	# Is `self` a prefix for `b` ?
	fun is_prefix(b: SequenceRead[Byte]): Bool is abstract

	# Is `self` a suffix for `b` ?
	fun is_suffix(b: SequenceRead[Byte]): Bool is abstract
end

redef class Byte
	super BytePattern

	# Write self as a string into `ns` at position `pos`
	private fun add_digest_at(ns: NativeString, pos: Int) do
		var tmp = (0xF0u8 & self) >> 4
		ns[pos] = if tmp >= 0x0Au8 then tmp + 0x37u8 else tmp + 0x30u8
		tmp = 0x0Fu8 & self
		ns[pos + 1] = if tmp >= 0x0Au8 then tmp + 0x37u8 else tmp + 0x30u8
	end

	# Is `self` a valid hexadecimal digit (in ASCII)
	#
	# ~~~nit
	# intrude import core::bytes
	# assert not '/'.ascii.is_valid_hexdigit
	# assert '0'.ascii.is_valid_hexdigit
	# assert '9'.ascii.is_valid_hexdigit
	# assert not ':'.ascii.is_valid_hexdigit
	# assert not '@'.ascii.is_valid_hexdigit
	# assert 'A'.ascii.is_valid_hexdigit
	# assert 'F'.ascii.is_valid_hexdigit
	# assert not 'G'.ascii.is_valid_hexdigit
	# assert not '`'.ascii.is_valid_hexdigit
	# assert 'a'.ascii.is_valid_hexdigit
	# assert 'f'.ascii.is_valid_hexdigit
	# assert not 'g'.ascii.is_valid_hexdigit
	# ~~~
	private fun is_valid_hexdigit: Bool do
		return (self >= 0x30u8 and self <= 0x39u8) or
		       (self >= 0x41u8 and self <= 0x46u8) or
		       (self >= 0x61u8 and self <= 0x66u8)
	end

	# `self` as a hexdigit to its byte value
	#
	# ~~~nit
	# intrude import core::bytes
	# assert 0x39u8.hexdigit_to_byteval == 0x09u8
	# assert 0x43u8.hexdigit_to_byteval == 0x0Cu8
	# ~~~
	#
	# REQUIRE: `self.is_valid_hexdigit`
	private fun hexdigit_to_byteval: Byte do
		if self >= 0x30u8 and self <= 0x39u8 then
			return self - 0x30u8
		else if self >= 0x41u8 and self <= 0x46u8 then
			return self - 0x37u8
		else if self >= 0x61u8 and self <= 0x66u8 then
			return self - 0x57u8
		end
		# Happens only if the requirement is not met.
		# i.e. this abort is here to please the compiler
		abort
	end

	redef fun first_index_in_from(b, from) do
		for i in [from .. b.length[ do if b[i] == self then return i
		return -1
	end

	redef fun last_index_in_from(b, from) do
		for i in [0 .. from].step(-1) do if b[i] == self then return i
		return -1
	end

	redef fun search_all_in(b) do
		var ret = new Array[Int]
		var pos = 0
		loop
			pos = first_index_in_from(b, pos)
			if pos == -1 then return ret
			ret.add pos
			pos += 1
		end
	end

	redef fun pattern_length do return 1

	redef fun append_to(b) do b.push self

	#     assert 'b'.ascii.is_suffix("baqsdb".to_bytes)
	#     assert not 'b'.ascii.is_suffix("baqsd".to_bytes)
	redef fun is_suffix(b) do return b.length != 0 and b.last == self

	#     assert 'b'.ascii.is_prefix("baqsdb".to_bytes)
	#     assert not 'b'.ascii.is_prefix("aqsdb".to_bytes)
	redef fun is_prefix(b) do return b.length != 0 and b.first == self
end

# A buffer containing Byte-manipulation facilities
#
# Uses Copy-On-Write when persisted
class Bytes
	super AbstractArray[Byte]
	super BytePattern

	# A NativeString being a char*, it can be used as underlying representation here.
	var items: NativeString

	# Number of bytes in the array
	redef var length

	# Capacity of the array
	private var capacity: Int

	# Has this buffer been persisted (to_s'd)?
	#
	# Used for Copy-On-Write
	private var persisted = false

	#     var b = new Bytes.empty
	#     assert b.to_s == ""
	init empty do
		var ns = new NativeString(0)
		init(ns, 0, 0)
	end

	# Init a `Bytes` with capacity `cap`
	init with_capacity(cap: Int) do
		var ns = new NativeString(cap)
		init(ns, 0, cap)
	end

	redef fun pattern_length do return length

	redef fun is_empty do return length == 0

	#     var b = new Bytes.empty
	#     b.add 101u8
	#     assert b[0] == 101u8
	redef fun [](i) do
		assert i >= 0
		assert i < length
		return items[i]
	end

	# Returns a copy of `self`
	fun clone: Bytes do
		var b = new Bytes.with_capacity(length)
		b.append(self)
		return b
	end

	# Trims off the whitespaces at the beginning and the end of `self`
	#
	#     var b = "102041426E6F1020" .hexdigest_to_bytes
	#     assert b.trim.hexdigest == "41426E6F"
	#
	# NOTE: A whitespace is defined here as a byte whose value is <= 0x20
	fun trim: Bytes do
		var st = 0
		while st < length do
			if self[st] > 0x20u8 then break
			st += 1
		end
		if st >= length then return new Bytes.empty
		var ed = length - 1
		while ed > 0 do
			if self[ed] > 0x20u8 then break
			ed -= 1
		end
		return slice(st, ed - st + 1)
	end

	# Returns a subset of the content of `self` starting at `from` and of length `count`
	#
	#     var b = "abcd".to_bytes
	#     assert b.slice(1, 2).hexdigest == "6263"
	#     assert b.slice(-1, 2).hexdigest == "61"
	#     assert b.slice(1, 0).hexdigest == ""
	#     assert b.slice(2, 5).hexdigest == "6364"
	fun slice(from, count: Int): Bytes do
		if count <= 0 then return new Bytes.empty

		if from < 0 then
			count += from
			if count < 0 then count = 0
			from = 0
		end

		if (count + from) > length then count = length - from
		if count <= 0 then return new Bytes.empty

		var ret = new Bytes.with_capacity(count)

		ret.append_ns(items.fast_cstring(from), count)
		return ret
	end

	# Returns a copy of `self` starting at `from`
	#
	#     var b = "abcd".to_bytes
	#     assert b.slice_from(1).hexdigest  == "626364"
	#     assert b.slice_from(-1).hexdigest == "61626364"
	#     assert b.slice_from(2).hexdigest  == "6364"
	fun slice_from(from: Int): Bytes do
		if from >= length then return new Bytes.empty
		if from < 0 then from = 0
		return slice(from, length)
	end

	# Returns self as a hexadecimal digest
	fun hexdigest: String do
		var elen = length * 2
		var ns = new NativeString(elen)
		var i = 0
		var oi = 0
		while i < length do
			self[i].add_digest_at(ns, oi)
			i += 1
			oi += 2
		end
		return new FlatString.full(ns, elen, 0, elen - 1, elen)
	end

	#     var b = new Bytes.with_capacity(1)
	#     b[0] = 101u8
	#     assert b.to_s == "e"
	redef fun []=(i, v) do
		if persisted then regen
		assert i >= 0
		assert i <= length
		if i == length then add(v)
		items[i] = v
	end

	#     var b = new Bytes.empty
	#     b.add 101u8
	#     assert b.to_s == "e"
	redef fun add(c) do
		if persisted then regen
		if length >= capacity then
			enlarge(length)
		end
		items[length] = c
		length += 1
	end

	# Adds the UTF-8 representation of `c` to `self`
	#
	#     var b = new Bytes.empty
	#     b.add_char('A')
	#     b.add_char('キ')
	#     assert b.hexdigest == "41E382AD"
	fun add_char(c: Char) do
		if persisted then regen
		var cln = c.u8char_len
		var ln = length
		enlarge(ln + cln)
		items.set_char_at(length, c)
		length += cln
	end

	#     var b = new Bytes.empty
	#     b.append([104u8, 101u8, 108u8, 108u8, 111u8])
	#     assert b.to_s == "hello"
	redef fun append(arr) do
		if arr isa Bytes then
			append_ns(arr.items, arr.length)
		else
			for i in arr do add i
		end
	end

	#     var b = new Bytes.empty
	#     b.append([0x41u8, 0x41u8, 0x18u8])
	#     b.pop
	#     assert b.to_s == "AA"
	redef fun pop do
		assert length >= 1
		length -= 1
		return items[length]
	end

	redef fun clear do length = 0

	# Regenerates the buffer, necessary when it was persisted
	private fun regen do
		var nns = new NativeString(capacity)
		items.copy_to(nns, length, 0, 0)
		persisted = false
	end

	# Appends the `ln` first bytes of `ns` to self
	fun append_ns(ns: NativeString, ln: Int) do
		if persisted then regen
		var nlen = length + ln
		if nlen > capacity then enlarge(nlen)
		ns.copy_to(items, ln, 0, length)
		length += ln
	end

	# Appends `ln` bytes from `ns` starting at index `from` to self
	fun append_ns_from(ns: NativeString, ln, from: Int) do
		if persisted then regen
		var nlen = length + ln
		if nlen > capacity then enlarge(nlen)
		ns.copy_to(items, ln, from, length)
		length += ln
	end

	# Appends the bytes of `s` to `selftextextt`
	fun append_text(s: Text) do
		for i in s.substrings do
			append_ns(i.fast_cstring, i.bytelen)
		end
	end

	redef fun append_to(b) do b.append self

	redef fun enlarge(sz) do
		if capacity >= sz then return
		persisted = false
		while capacity < sz do capacity = capacity * 2 + 2
		var ns = new NativeString(capacity)
		items.copy_to(ns, length, 0, 0)
		items = ns
	end

	redef fun to_s do
		persisted = true
		var b = self
		var r = b.items.to_s_with_length(length)
		if r != items then persisted = false
		return r
	end

	redef fun iterator do return new BytesIterator.with_buffer(self)

	redef fun first_index_in_from(b, from) do
		if is_empty then return -1
		var fst = self[0]
		var bpos = fst.first_index_in_from(self, from)
		for i in [0 .. length[ do
			if self[i] != b[bpos] then return first_index_in_from(b, bpos + 1)
			bpos += 1
		end
		return bpos
	end

	redef fun last_index_in_from(b, from) do
		if is_empty then return -1
		var lst = self[length - 1]
		var bpos = lst.last_index_in_from(b, from)
		for i in [0 .. length[.step(-1) do
			if self[i] != b[bpos] then return last_index_in_from(b, bpos - 1)
			bpos -= 1
		end
		return bpos
	end

	redef fun search_all_in(b) do
		var ret = new Array[Int]
		var pos = first_index_in_from(b, 0)
		if pos == -1 then return ret
		pos = pos + 1
		ret.add pos
		loop
			pos = first_index_in_from(b, pos)
			if pos == -1 then return ret
			ret.add pos
			pos += length
		end
	end

	# Splits the content on self when encountering `b`
	#
	#     var a = "String is string".to_bytes.split_with('s'.ascii)
	#     assert a.length == 3
	#     assert a[0].hexdigest == "537472696E672069"
	#     assert a[1].hexdigest == "20"
	#     assert a[2].hexdigest == "7472696E67"
	fun split_with(b: BytePattern): Array[Bytes] do
		var fst = b.search_all_in(self)
		if fst.is_empty then return [clone]
		var retarr = new Array[Bytes]
		var prev = 0
		for i in fst do
			retarr.add(slice(prev, i - prev))
			prev = i + b.pattern_length
		end
		retarr.add slice_from(prev)
		return retarr
	end

	# Splits `self` in two parts at the first occurence of `b`
	#
	#     var a = "String is string".to_bytes.split_once_on('s'.ascii)
	#     assert a[0].hexdigest == "537472696E672069"
	#     assert a[1].hexdigest == "20737472696E67"
	fun split_once_on(b: BytePattern): Array[Bytes] do
		var spl = b.first_index_in(self)
		if spl == -1 then return [clone]
		var ret = new Array[Bytes].with_capacity(2)
		ret.add(slice(0, spl))
		ret.add(slice_from(spl + b.pattern_length))
		return ret
	end

	# Replaces all the occurences of `this` in `self` by `by`
	#
	#     var b = "String is string".to_bytes.replace(0x20u8, 0x41u8)
	#     assert b.hexdigest == "537472696E6741697341737472696E67"
	fun replace(pattern: BytePattern, bytes: BytePattern): Bytes do
		if is_empty then return new Bytes.empty
		var pos = pattern.search_all_in(self)
		if pos.is_empty then return clone
		var ret = new Bytes.with_capacity(length)
		var prev = 0
		for i in pos do
			ret.append_ns(items.fast_cstring(prev), i - prev)
			bytes.append_to ret
			prev = i + pattern.pattern_length
		end
		ret.append(slice_from(pos.last + pattern.pattern_length))
		return ret
	end

	# Decode `self` from percent (or URL) encoding to a clear string
	#
	# Replace invalid use of '%' with '?'.
	#
	#     assert "aBc09-._~".to_bytes.from_percent_encoding == "aBc09-._~".to_bytes
	#     assert "%25%28%29%3c%20%3e".to_bytes.from_percent_encoding == "%()< >".to_bytes
	#     assert ".com%2fpost%3fe%3dasdf%26f%3d123".to_bytes.from_percent_encoding == ".com/post?e=asdf&f=123".to_bytes
	#     assert "%25%28%29%3C%20%3E".to_bytes.from_percent_encoding == "%()< >".to_bytes
	#     assert "incomplete %".to_bytes.from_percent_encoding == "incomplete ?".to_bytes
	#     assert "invalid % usage".to_bytes.from_percent_encoding == "invalid ? usage".to_bytes
	#     assert "%c3%a9%e3%81%82%e3%81%84%e3%81%86".to_bytes.from_percent_encoding == "éあいう".to_bytes
	fun from_percent_encoding: Bytes do
		var tmp = new Bytes.with_capacity(length)
		var pos = 0
		while pos < length do
			var b = self[pos]
			if b != '%'.ascii then
				tmp.add b
				pos += 1
				continue
			end
			if length - pos < 2 then
				tmp.add '?'.ascii
				pos += 1
				continue
			end
			var bn = self[pos + 1]
			var bnn = self[pos + 2]
			if not bn.is_valid_hexdigit or not bnn.is_valid_hexdigit then
				tmp.add '?'.ascii
				pos += 1
				continue
			end
			tmp.add((bn.hexdigit_to_byteval << 4) + bnn.hexdigit_to_byteval)
			pos += 3
		end
		return tmp
	end

	# Is `b` a prefix of `self` ?
	fun has_prefix(b: BytePattern): Bool do return b.is_prefix(self)

	# Is `b` a suffix of `self` ?
	fun has_suffix(b: BytePattern): Bool do return b.is_suffix(self)

	redef fun is_suffix(b) do
		if length > b.length then return false
		var j = b.length - 1
		var i = length - 1
		while i > 0 do
			if self[i] != b[j] then return false
			i -= 1
			j -= 1
		end
		return true
	end

	redef fun is_prefix(b) do
		if length > b.length then return false
		for i in [0 .. length[ do if self[i] != b[i] then return false
		return true
	end
end

private class BytesIterator
	super IndexedIterator[Byte]

	var tgt: NativeString

	redef var index

	var max: Int

	init with_buffer(b: Bytes) do init(b.items, 0, b.length)

	redef fun is_ok do return index < max

	redef fun next do index += 1

	redef fun item do return tgt[index]
end

redef class Text
	# Returns a mutable copy of `self`'s bytes
	#
	# ~~~nit
	# assert "String".to_bytes isa Bytes
	# assert "String".to_bytes == [83u8, 116u8, 114u8, 105u8, 110u8, 103u8]
	# ~~~
	fun to_bytes: Bytes do
		var b = new Bytes.with_capacity(bytelen)
		append_to_bytes b
		return b
	end

	# Is `self` a valid hexdigest ?
	#
	#     assert "0B1d3F".is_valid_hexdigest
	#     assert not "5G".is_valid_hexdigest
	fun is_valid_hexdigest: Bool do
		for i in bytes do if not i.is_valid_hexdigit then return false
		return true
	end

	# Appends `self.bytes` to `b`
	fun append_to_bytes(b: Bytes) do
		for s in substrings do
			var from = if s isa FlatString then s.first_byte else 0
			b.append_ns_from(s.items, s.bytelen, from)
		end
	end

	# Returns a new `Bytes` instance with the digest as content
	#
	#     assert "0B1F4D".hexdigest_to_bytes == [0x0Bu8, 0x1Fu8, 0x4Du8]
	#
	# REQUIRE: `self` is a valid hexdigest and hexdigest.length % 2 == 0
	fun hexdigest_to_bytes: Bytes do
		var b = bytes
		var pos = 0
		var max = bytelen
		var ret = new Bytes.with_capacity(max / 2)
		while pos < max do
			ret.add((b[pos].hexdigit_to_byteval << 4) |
			b[pos + 1].hexdigit_to_byteval)
			pos += 2
		end
		return ret
	end

	# Gets the hexdigest of the bytes of `self`
	#
	#     assert "&lt;STRING&#47;&rt;".hexdigest == "266C743B535452494E47262334373B2672743B"
	fun hexdigest: String do
		var ln = bytelen
		var outns = new NativeString(ln * 2)
		var oi = 0
		for i in [0 .. ln[ do
			bytes[i].add_digest_at(outns, oi)
			oi += 2
		end
		return new FlatString.with_infos(outns, ln * 2, 0, ln * 2 - 1)
	end

	# Return a `Bytes` instance where Nit escape sequences are transformed.
	#
	#     assert "B\\n\\x41\\u0103D3".unescape_to_bytes.hexdigest == "420A41F0908F93"
	fun unescape_to_bytes: Bytes do
		var res = new Bytes.with_capacity(self.bytelen)
		var was_slash = false
		var i = 0
		while i < length do
			var c = chars[i]
			if not was_slash then
				if c == '\\' then
					was_slash = true
				else
					res.add_char(c)
				end
				i += 1
				continue
			end
			was_slash = false
			if c == 'n' then
				res.add_char('\n')
			else if c == 'r' then
				res.add_char('\r')
			else if c == 't' then
				res.add_char('\t')
			else if c == '0' then
				res.add_char('\0')
			else if c == 'x' or c == 'X' then
				var hx = substring(i + 1, 2)
				if hx.is_hex then
					res.add(hx.to_hex.to_b)
				else
					res.add_char(c)
				end
				i += 2
			else if c == 'u' or c == 'U' then
				var hx = substring(i + 1, 6)
				if hx.is_hex then
					res.add_char(hx.to_hex.code_point)
				else
					res.add_char(c)
				end
				i += 6
			else
				res.add_char(c)
			end
			i += 1
		end
		return res
	end
end

redef class FlatText
	redef fun append_to_bytes(b) do
		var from = if self isa FlatString then first_byte else 0
		b.append_ns_from(items, bytelen, from)
	end
end

redef class NativeString
	# Creates a new `Bytes` object from `self` with `len` as length
	#
	# If `len` is null, strlen will determine the length of the Bytes
	fun to_bytes(len: nullable Int): Bytes do
		if len == null then len = cstring_length
		return new Bytes(self, len, len)
	end
<<<<<<< HEAD

	# Creates a new `Bytes` object from a copy of `self` with `len` as length
	#
	# If `len` is null, strlen will determine the length of the Bytes
	fun to_bytes_with_copy(len: nullable Int): Bytes do
		if len == null then len = cstring_length
		var nns = new NativeString(len)
		copy_to(nns, len, 0, 0)
		return new Bytes(nns, len, len)
	end
=======
end

# Joins an array of bytes `arr` separated by `sep`
#
#     assert join_bytes(["String".to_bytes, "is".to_bytes, "string".to_bytes], ' '.ascii).hexdigest == "537472696E6720697320737472696E67"
fun join_bytes(arr: Array[Bytes], sep: nullable BytePattern): Bytes do
	if arr.is_empty then return new Bytes.empty
	sep = sep or else new Bytes.empty
	var endln = sep.pattern_length * (arr.length - 1)
	for i in arr do endln += i.length
	var ret = new Bytes.with_capacity(endln)
	ret.append(arr.first)
	for i in  [1 .. arr.length[ do
		sep.append_to(ret)
		ret.append arr[i]
	end
	return ret
>>>>>>> fd679563
end<|MERGE_RESOLUTION|>--- conflicted
+++ resolved
@@ -679,7 +679,6 @@
 		if len == null then len = cstring_length
 		return new Bytes(self, len, len)
 	end
-<<<<<<< HEAD
 
 	# Creates a new `Bytes` object from a copy of `self` with `len` as length
 	#
@@ -690,7 +689,6 @@
 		copy_to(nns, len, 0, 0)
 		return new Bytes(nns, len, len)
 	end
-=======
 end
 
 # Joins an array of bytes `arr` separated by `sep`
@@ -708,5 +706,4 @@
 		ret.append arr[i]
 	end
 	return ret
->>>>>>> fd679563
 end