# This file is part of NIT ( http://www.nitlanguage.org ).
#
# Licensed under the Apache License, Version 2.0 (the "License");
# you may not use this file except in compliance with the License.
# You may obtain a copy of the License at
#
# http://www.apache.org/licenses/LICENSE-2.0
#
# Unless required by applicable law or agreed to in writing, software
# distributed under the License is distributed on an "AS IS" BASIS,
# WITHOUT WARRANTIES OR CONDITIONS OF ANY KIND, either express or implied.
# See the License for the specific language governing permissions and
# limitations under the License.

# Nitcorn actions used by the nitweb server.
module web_actions

import web_views
<<<<<<< HEAD
=======
import uml
>>>>>>> 3fe5fcf0

# Display the tree of all loaded mentities.
class TreeAction
	super ModelAction

	redef fun answer(request, url) do
		var model = init_model_view(request)
		var view = new HtmlHomePage(model.to_tree)
		return render_view(view)
	end
end

# Display the list of mentities matching `namespace`.
class SearchAction
	super ModelAction

	# TODO handle more than full namespaces.
	redef fun answer(request, url) do
		var namespace = request.param("namespace")
		if namespace == null or namespace.is_empty then
			return render_error(400, "Missing :namespace.")
		end
		var model = init_model_view(request)
		var mentities = model.mentities_by_namespace(namespace)
		if request.is_json_asked then
			var json = new JsonArray
			for mentity in mentities do
				json.add mentity.to_json
			end
			return render_json(json)
		end
		var view = new HtmlResultPage(namespace, mentities)
		return render_view(view)
	end
end

# Display a MEntity source code.
class CodeAction
	super ModelAction

	# Modelbuilder used to access sources.
	var modelbuilder: ModelBuilder

	# TODO handle more than full namespaces.
	redef fun answer(request, url) do
		var namespace = request.param("namespace")
		if namespace == null or namespace.is_empty then
			return render_error(400, "Missing :namespace.")
		end
		var model = init_model_view(request)
		var mentities = model.mentities_by_namespace(namespace)
		if mentities.is_empty then
			return render_error(404, "No mentity matching this namespace.")
		end
		var view = new HtmlSourcePage(modelbuilder, mentities.first)
		return render_view(view)
	end
end

# Display the doc of a MEntity.
class DocAction
	super ModelAction

	# Modelbuilder used to access sources.
	var modelbuilder: ModelBuilder

	# TODO handle more than full namespaces.
	redef fun answer(request, url) do
		var namespace = request.param("namespace")
		if namespace == null or namespace.is_empty then
			return render_error(400, "Missing :namespace.")
		end
		var model = init_model_view(request)
		var mentities = model.mentities_by_namespace(namespace)
		if mentities.is_empty then
			return render_error(404, "No mentity matching this namespace.")
		end
		var view = new HtmlDocPage(modelbuilder, mentities.first)
		return render_view(view)
	end
end

# Return an UML diagram for `namespace`.
class UMLDiagramAction
	super ModelAction

	# Mainmodule used for hierarchy flattening.
	var mainmodule: MModule

	redef fun answer(request, url) do
		var namespace = request.param("namespace")
		if namespace == null or namespace.is_empty then
			return render_error(400, "Missing :namespace.")
		end
		var model = init_model_view(request)
		var mentities = model.mentities_by_namespace(namespace)
		if mentities.is_empty then
			return render_error(404, "No mentity matching this namespace.")
		end
		var mentity = mentities.first
		if mentity isa MClassDef then mentity = mentity.mclass

		var dot
		if mentity isa MClass then
			var uml = new UMLModel(model, mainmodule)
			dot = uml.generate_class_uml.write_to_string
		else if mentity isa MModule then
			var uml = new UMLModel(model, mentity)
			dot = uml.generate_package_uml.write_to_string
		else
			return render_error(404, "No diagram matching this namespace.")
		end
		var view = new HtmlDotPage(dot, mentity.html_name)
		return render_view(view)
	end
end

# Return a random list of MEntities.
class RandomAction
	super ModelAction

	# TODO handle more than full namespaces.
	redef fun answer(request, url) do
		var n = request.int_arg("n") or else 10
		var k = request.string_arg("k") or else "modules"
		var model = init_model_view(request)
		var mentities: Array[MEntity]
		if k == "modules" then
			mentities = model.mmodules.to_a
		else if k == "classdefs" then
			mentities = model.mclassdefs.to_a
		else
			mentities = model.mpropdefs.to_a
		end
		mentities.shuffle
		mentities = mentities.sub(0, n)
		if request.is_json_asked then
			var json = new JsonArray
			for mentity in mentities do
				json.add mentity.to_json
			end
			return render_json(json)
		end
		var view = new HtmlResultPage("random", mentities)
		return render_view(view)
	end
end

redef class MEntity

	# Return `self` as a JsonObject.
	fun to_json: JsonObject do
		var obj = new JsonObject
		obj["name"] = html_name
		obj["namespace"] = html_raw_namespace
		var mdoc = self.mdoc
		if mdoc != null then
			obj["synopsis"] = mdoc.content.first.html_escape
			obj["mdoc"] = mdoc.content.join("\n").html_escape
		end
		return obj
	end
end<|MERGE_RESOLUTION|>--- conflicted
+++ resolved
@@ -16,10 +16,7 @@
 module web_actions
 
 import web_views
-<<<<<<< HEAD
-=======
 import uml
->>>>>>> 3fe5fcf0
 
 # Display the tree of all loaded mentities.
 class TreeAction
