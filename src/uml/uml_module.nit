# This file is part of NIT ( http://www.nitlanguage.org ).
#
# Licensed under the Apache License, Version 2.0 (the "License");
# you may not use this file except in compliance with the License.
# You may obtain a copy of the License at
#
# http://www.apache.org/licenses/LICENSE-2.0
#
# Unless required by applicable law or agreed to in writing, software
# distributed under the License is distributed on an "AS IS" BASIS,
# WITHOUT WARRANTIES OR CONDITIONS OF ANY KIND, either express or implied.
# See the License for the specific language governing permissions and
# limitations under the License.

# Services for generation of a UML package diagram based on a `Model`
module uml_module

import uml_base
import uml_class

redef class UMLModel
	# Generates a UML package diagram from a `Model`
	fun generate_package_uml: Writable do
		var tpl = new Template
		tpl.add "digraph G \{\n"
		tpl.add """	fontname = "Bitstream Vera Sans"
			fontsize = 8
			node [
				fontname = "Bitstream Vera Sans"
				fontsize = 8
				shape = "record"
			]
			edge [
				fontname = "Bitstream Vera Sans"
				fontsize = 8
			]\n"""
		tpl.add mainmodule.tpl_module(self)
		tpl.add "\}"
		return tpl
	end
end

redef class MEntity
	# Builds a dot UML package diagram entity from `self`
	fun tpl_module(model: UMLModel): Writable is abstract
end

redef class MModule
	redef fun tpl_module(model) do
<<<<<<< HEAD
=======
		var name = self.name.escape_to_dot
>>>>>>> 3fe5fcf0
		var t = new Template
		t.add "subgraph cluster{name} \{\n"
		t.add "label = \"{name}\"\n"
		for i in mclassdefs do
			if not model.view.accept_mentity(i) then continue
			t.add i.tpl_module(model)
		end
		t.add "\}\n"
		return t
	end
end

redef class MClassDef

	# Colour for the border of a class when first introduced
	#
	# Defaults to a shade of green
	var intro_colour = "#58B26A"

	# Colour for the border of a class when refined
	#
	# Defaults to a shade of red
	var redef_colour = "#B24758"

	redef fun tpl_module(model) do
<<<<<<< HEAD
=======
		var name = self.name.escape_to_dot
>>>>>>> 3fe5fcf0
		var t = new Template
		t.add "{mmodule.name.escape_to_dot}{name} [\n\tlabel = \"\{"
		if mclass.kind == abstract_kind then
			t.add "abstract\\n{name}"
		else if mclass.kind == interface_kind then
			t.add "interface\\n{name}"
		else
			t.add "{name}"
		end
		if mclass.arity > 0 then
			t.add "["
			var mparameters = mclass.mparameters
			t.add mparameters.first.name
			for i in [1 .. mparameters.length[ do
				t.add ", "
				t.add mparameters[i].name
			end
			t.add "]"
		end
		t.add "|"
		for i in mpropdefs do
			if not i isa MAttributeDef then continue
			if not model.view.accept_mentity(i) then continue
			t.add i.tpl_module(model)
			t.add "\\l"
		end
		t.add "|"
		for i in mpropdefs do
			if not i isa MMethodDef then continue
			if not model.view.accept_mentity(i) then continue
			t.add i.tpl_module(model)
			t.add "\\l"
		end
		t.add "\}\""
		if is_intro then
			t.add "color=\"{intro_colour}\""
		else
			t.add "color=\"{redef_colour}\""
		end
		t.add "\n]\n"
		var supers = in_hierarchy.direct_greaters
		for i in supers do
			if i.mmodule != mmodule then continue
			t.add "{i.mmodule}{i.name} -> {mmodule}{name} [dir=back"
			if i.mclass.kind == interface_kind then
				t.add " arrowtail=open style=dashed"
			else
				t.add " arrowtail=empty"
			end
			t.add "]\n"
		end
		return t
	end
end

redef class MMethodDef
	redef fun tpl_module(model) do
		var t = new Template
		t.add mproperty.visibility.tpl_class
		t.add " "
		t.add name.escape_to_dot
		t.add msignature.tpl_class(model)
		return t
	end
end

redef class MAttributeDef
	redef fun tpl_module(model) do
		var t = new Template
		t.add mproperty.visibility.tpl_class
		t.add " "
		t.add name
		t.add ": "
		t.add static_mtype.tpl_class(model)
		return t
	end
end<|MERGE_RESOLUTION|>--- conflicted
+++ resolved
@@ -47,10 +47,7 @@
 
 redef class MModule
 	redef fun tpl_module(model) do
-<<<<<<< HEAD
-=======
 		var name = self.name.escape_to_dot
->>>>>>> 3fe5fcf0
 		var t = new Template
 		t.add "subgraph cluster{name} \{\n"
 		t.add "label = \"{name}\"\n"
@@ -76,10 +73,7 @@
 	var redef_colour = "#B24758"
 
 	redef fun tpl_module(model) do
-<<<<<<< HEAD
-=======
 		var name = self.name.escape_to_dot
->>>>>>> 3fe5fcf0
 		var t = new Template
 		t.add "{mmodule.name.escape_to_dot}{name} [\n\tlabel = \"\{"
 		if mclass.kind == abstract_kind then
