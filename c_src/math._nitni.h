--- conflicted
+++ resolved
@@ -12,10 +12,6 @@
 #define Object_incr_ref( x ) nitni_global_ref_incr( (struct nitni_ref*)(x) )
 #define Object_decr_ref( x ) nitni_global_ref_decr( (struct nitni_ref*)(x) )
 #endif
-<<<<<<< HEAD
-
-=======
->>>>>>> 6f6b7463
 #include "math_nit.h"
 
 /* out/indirect function for math::Int::rand */
